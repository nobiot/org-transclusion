--- conflicted
+++ resolved
@@ -17,7 +17,7 @@
 
 ;; Author: Noboru Ota <me@nobiot.com>
 ;; Created: 22 August 2021
-;; Last modified: 02 January 2025
+;; Last modified: 18 December 2025
 
 ;;; Commentary:
 ;;  This file is part of Org-transclusion
@@ -37,7 +37,6 @@
 (require 'org-transclusion)
 (require 'org-indent)
 
-<<<<<<< HEAD
 ;;;; Variables
 
 (defvar-local org-transclusion-indent--timer nil
@@ -173,27 +172,6 @@
           (setq org-transclusion-indent--init
                 (list (run-at-time 0.1 nil #'org-transclusion-indent--wait-and-init buf)
                       1)))))))
-=======
-;;;###autoload
-(define-minor-mode org-transclusion-indent-mode ()
-  :lighter nil
-  :global t
-  :group 'org-transclusion
-  (if org-transclusion-indent-mode
-      (org-transclusion-extension-functions-add-or-remove
-       org-transclusion-indent-extension-functions)
-    (org-transclusion-extension-functions-add-or-remove
-     org-transclusion-indent-extension-functions :remove)))
-
-(defvar org-transclusion-indent-extension-functions
-  (list (cons 'org-transclusion-after-add-functions
-              #'org-translusion-indent-add-properties))
-  "Alist of functions to activate `org-transclusion-indent-mode'.
-CAR of each cons cell is a symbol name of an abnormal hook
-\(*-functions\). CDR is either a symbol or list of symbols, which
-are names of functions to be called in the corresponding abnormal
-hook.")
->>>>>>> 44b63720
 
 (defun org-transclusion-indent--init (buf)
   "Initialize indent mode in BUF after org-indent completes.
@@ -274,10 +252,11 @@
   :group 'org-transclusion
   (if org-transclusion-indent-mode
       (progn
+        (org-transclusion-extension-functions-add-or-remove
+         org-transclusion-indent-extension-functions)
         ;; Install hooks for source buffer fringe preservation
         (add-hook 'after-change-functions
                   #'org-transclusion-indent--after-change nil t)
-
         ;; Register with org-indent or wait for it
         (cond
          ;; Already initialized before, just toggle
@@ -291,6 +270,8 @@
          (t (org-transclusion-indent--wait-and-init (current-buffer)))))
 
     ;; Cleanup
+    (org-transclusion-extension-functions-add-or-remove
+     org-transclusion-indent-extension-functions :remove)
     (remove-hook 'after-change-functions
                  #'org-transclusion-indent--after-change t)
     (when (boundp 'org-indent-post-buffer-init-functions)
@@ -317,12 +298,17 @@
 ;; Auto-setup in org-mode buffers - add late to hook like org-modern-indent
 (add-hook 'org-mode-hook #'org-transclusion-indent-mode-setup 90)
 
-;;;; Hook Registration
-
-(add-hook 'org-transclusion-after-add-functions
-          #'org-transclusion-indent--add-properties-and-fringes)
-(add-hook 'org-transclusion-after-remove-functions
-          #'org-transclusion-indent--refresh-source-region)
+(defvar org-transclusion-indent-extension-functions
+  (list
+   (cons 'org-transclusion-after-add-functions
+         #'org-transclusion-indent--add-properties-and-fringes)
+   (cons 'org-transclusion-after-remove-functions
+         #'org-transclusion-indent--refresh-source-region))
+  "Alist of functions to activate `org-transclusion-indent-mode'.
+CAR of each cons cell is a symbol name of an abnormal hook
+\(*-functions\). CDR is either a symbol or list of symbols, which
+are names of functions to be called in the corresponding abnormal
+hook.")
 
 (provide 'org-transclusion-indent-mode)
 
