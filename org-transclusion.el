;;; org-transclusion.el --- transclude text contents of linked target -*- lexical-binding: t; -*-

;; Copyright (C) 2020-21 Noboru Ota

;; Author: Noboru Ota <me@nobiot.com>
;; URL: https://github.com/nobiot/org-transclusion
;; Keywords: org-mode, transclusion, writing

;; Version: 0.1.2
;; Package-Requires: ((emacs "27.1") (org "9.4"))

;; This file is not part of GNU Emacs.

;; This program is free software: you can redistribute it and/or modify it
;; under the terms of the GNU General Public License as published by the
;; Free Software Foundation, either version 3 of the License, or (at your
;; option) any later version.

;; This program is distributed in the hope that it will be useful, but
;; WITHOUT ANY WARRANTY; without even the implied warranty of
;; MERCHANTABILITY or FITNESS FOR A PARTICULAR PURPOSE.  See the GNU
;; General Public License for more details.

;; You should have received a copy of the GNU General Public License along
;; with this program.  If not, see <http://www.gnu.org/licenses/>.

;;; Commentary:

;; This library is an attempt to enable transclusion with Org Mode.
;; Transclusion is the ability to include content from one file into
;; another by reference.

;; It is still VERY experimental.  As it modifies your files (notes), use
;; it with care.  The author and contributors cannot be held responsible
;; for loss of important work.

;; Org-transclusion is a buffer-local minor mode.  It is suggested to set a
;; keybinding like this to make it easy to toggle it:
;;     (define-key global-map (kbd "<f12>") #'org-transclusion-mode)

;;; Code:

;;;; Requirements
(require 'org)
(require 'org-element)
(require 'org-id)
(require 'text-clone)
(declare-function org-at-keyword-p 'org)
(declare-function text-property-search-forward 'text-property-search)
(declare-function text-property-search-backward 'text-property-search)
(declare-function prop-match-value 'text-property-search)
(with-eval-after-load 'org-transclusion
  (load-library "org-transclusion-src-lines"))

;;;; Customization

(defgroup org-transclusion nil
  "Insert text contents by way of link references."
  :group 'org
  :prefix "org-transclusion-"
  :link '(url-link :tag "Github" "https://github.com/nobiot/org-transclusion"))

(defcustom org-transclusion-add-all-on-activate t
  "Define whether to add all the transclusions on activation.
When non-nil, automatically add all on `org-transclusion-activate'."
  :type 'boolean
  :group 'org-transclusion)

(defcustom org-transclusion-exclude-elements (list 'property-drawer)
  "Define the Org elements that are excluded from transcluded copies.
It is a list of elements to be filtered out.
Refer to variable `org-element-all-elements' for names of elements accepted."
  :type '(repeat symbol)
  :group 'org-transclusion)

(defcustom org-transclusion-include-first-section nil
  "Define whether or not transclusion for Org files includes \"first section\".
If t, the section before the first headline is
transcluded. Default is nil."
  :type 'boolean
  :group 'org-transclusion)

(defcustom org-transclusion-add-at-point-functions (list "others-default")
  "Define list of link types that org-tranclusion supports.
In addtion to a element in the list, there must be two
corresponding functions with specific names

The functions must conform to take specific arguments, and to returnbvalues.

org-transclusion-match-<org-id>
org-transclusion-add-<org-id>

See the functions delivered within org-tranclusion for the API signatures."
  :type '(repeat string)
  :group 'org-transclusion)

(defcustom org-transclusion-open-source-display-action-list '(nil . nil)
  "Action list used to open source buffer to display.

See `display-buffer' for example options."
  :type display-buffer--action-custom-type
  :risky t
  :group 'org-transclusion)

;;;; Faces

(defface org-transclusion-source-fringe
  '((((class color) (min-colors 88) (background light)))
    (((class color) (min-colors 88) (background dark)))
    (t ))
  "Face for source region's fringe being transcluded in another
buffer."
  :group 'org-transclusion)

(defface org-transclusion-source
  '((((class color) (min-colors 88) (background light))
     :background "#ebf6fa" :extend t)
    (((class color) (min-colors 88) (background dark))
     :background "#041529" :extend t)
    (t
     :foreground "darkgray"))
  "Face for source region being transcluded in another buffer."
  :group 'org-transclusion)

(defface org-transclusion-source-edit
  '((((class color) (min-colors 88) (background light))
     :background "#fff3da" :extend t)
    (((class color) (min-colors 88) (background dark))
     :background "#221000" :extend t)
    (t
     :background "chocolate4" :extend t))
  "Face for element in the source being edited by another
buffer."
  :group 'org-transclusion)

(defface org-transclusion-fringe
  '((((class color) (min-colors 88) (background light)))
    (((class color) (min-colors 88) (background dark)))
    (t ))
  "Face for transcluded region's fringe in the transcluding
buffer."
  :group 'org-transclusion)

(defface org-transclusion
  '((((class color) (min-colors 88) (background light))
     :background "#ebf6fa" :extend t)
    (((class color) (min-colors 88) (background dark))
     :background "#041529" :extend t)
    (t ))
  "Face for transcluded region in the transcluding buffer."
  :group 'org-transclusion)

(defface org-transclusion-edit
  '((((class color) (min-colors 88) (background light))
     :background "#ebf6fa" :extend t)
    (((class color) (min-colors 88) (background dark))
     :background "#041529" :extend t)
    (t
     :background "forest green" :extend t))
  "Face for element in the transcluding buffer in the edit mode."
  :group 'org-transclusion)

;;;; Variables

(defvar-local org-transclusion-remember-point nil
  "This variable is used to remember the current just before `save-buffer'.
It is meant to be used to remember and return to the current
point after `before-save-hook' and `after-save-hook' pair;
`org-transclusion-before-save-buffer' and
`org-transclusion-after-save-buffer' use this variable.")

(defvar-local org-transclusion-before-save-transclusions nil
  "This variable is used to remember the active transclusions before `save-buffer'.
It is meant to be used to keep the file the current buffer is
visiting clear of the transcluded text content.  Instead of
blindly deactivate and activate all transclusions with t flag,
this variable is meant to provide mechanism to
deactivate/activate only the transclusions currently used to copy
a text content.

`org-transclusion-before-save-buffer' and
`org-transclusion-after-save-buffer' use this variable.")

(defvar-local org-transclusion-temp-window-config nil
  "Rember window config (the arrangment of windows) for the
  current buffer. This is for live-sync.

Analogous to `org-edit-src-code'.")

(defvar org-transclusion-yank-excluded-properties '(tc-id tc-type
                                                          tc-beg-mkr
                                                          tc-end-mkr
                                                          tc-src-beg-mkr
                                                          tc-pair
                                                          tc-orig-keyword
                                                          org-transclusion-text-beg-mkr
                                                          org-transclusion-text-end-mkr))

(defvar org-transclusion-yank-excluded-line-prefix nil)
(defvar org-transclusion-yank-excluded-wrap-prefix nil)

(defvar org-transclusion-link-open-functions
  '(org-transclusion-link-open-org-id
    org-transclusion-link-open-org-file-links
    org-transclusion-link-open-other-file-links))

(defvar org-transclusion-content-format-functions
  '(org-transclusion-content-format))

(defvar org-transclusion-get-keyword-values-functions
  '(org-transclusion-keyword-get-value-active-p
    org-transclusion-keyword-get-value-link
    org-transclusion-keyword-get-value-level
    org-transclusion-keyword-get-current-indentation)
  "Define list of functions used to parse a #+transclude keyword.
The functions take a single argument, the whole keyword value as
a string.  Each function retrieves a property with using a regexp
from the string.")

(defvar org-transclusion-open-source-get-marker-functions
  '(org-transclusion-open-source-get-marker))

(defvar org-transclusion-map
  (let ((map (make-sparse-keymap)))
    (define-key map (kbd "e") #'org-transclusion-live-sync-start-at-point)
    (define-key map (kbd "g") #'org-transclusion-refresh-at-point)
    (define-key map (kbd "d") #'org-transclusion-remove-at-point)
    (define-key map (kbd "P") #'org-transclusion-promote-subtree)
    (define-key map (kbd "D") #'org-transclusion-demote-subtree)
    (define-key map (kbd "o") #'org-transclusion-open-source)
    (define-key map (kbd "TAB") #'org-cycle)
    (define-key map (kbd "C-c C-c") #'org-ctrl-c-ctrl-c)
    map)
  "It is the local-map used within a transclusion.
As the transcluded text content is read-only, these keybindings
are meant to be a sort of contextual menu to trigger different
functions on the transclusion.")

(defvar org-transclusion-live-sync-map
  (let ((map (make-sparse-keymap)))
    (set-keymap-parent map org-mode-map)
    (define-key map (kbd "C-c C-c") #'org-transclusion-live-sync-exit-at-point)
    (define-key map (kbd "C-y") #'org-transclusion-live-sync-paste)
    map)
  "It is the local-map used within the live-sync overlay.
It inherits `org-mode-map' and adds a couple of org-transclusion
specific keybindings; namely:

- `org-transclusion-live-sync-paste'
- `org-transclusion-live-sync-exit-at-point'")

(define-fringe-bitmap 'org-transclusion-fringe-bitmap
  [#b11000000
   #b11000000
   #b11000000
   #b11000000
   #b11000000
   #b11000000
   #b11000000
   #b11000000]
  nil nil '(center t))

;;;; Macro
;;;; Definining macros before they are used in the rest of package
;;;; Flycheck warns with "macro X defined too late"
(defmacro org-transclusion-with-silent-modifications (&rest body)
  "Run BODY silently.
It's like `with-silent-modifications' but keeps the undo list."
  (declare (debug t) (indent 0))
  (let ((modified (make-symbol "modified")))
    `(let* ((,modified (buffer-modified-p))
            (inhibit-read-only t)
            (inhibit-modification-hooks t))
       (unwind-protect
           (progn
             ,@body)
         (unless ,modified
           (restore-buffer-modified-p nil))))))

;;;; Commands

(define-minor-mode org-transclusion-mode
  "Toggle Org-transclusion minor mode."
  :init-value nil
  :lighter nil
  :global nil
  :keymap (let ((map (make-sparse-keymap)))
            map)
  (cond
   (org-transclusion-mode
    (org-transclusion-activate)
    (when org-transclusion-add-all-on-activate
      (org-transclusion-add-all-in-buffer)))
   (t (org-transclusion-deactivate))))

(defun org-transclusion-activate ()
  "Activate automatic transclusions in the local buffer."
  (interactive)
  (add-hook 'before-save-hook #'org-transclusion-before-save-buffer nil t)
  (add-hook 'after-save-hook #'org-transclusion-after-save-buffer nil t)
  (add-hook 'kill-buffer-hook #'org-transclusion-before-kill nil t)
  (add-hook 'kill-emacs-hook #'org-transclusion-before-kill nil t)
  (org-transclusion-yank-excluded-properties-set))

(defun org-transclusion-deactivate ()
  "Deactivate automatic transclusions in the local buffer."
  (interactive)
  (org-transclusion-remove-all-in-buffer)
  (remove-hook 'before-save-hook #'org-transclusion-before-save-buffer t)
  (remove-hook 'after-save-hook #'org-transclusion-after-save-buffer t)
  (remove-hook 'kill-buffer-hook #'org-transclusion-before-kill t)
  (remove-hook 'kill-emacs-hook #'org-transclusion-before-kill t)
  (org-transclusion-yank-excluded-properties-remove))

(defun org-transclusion-make-from-link (&optional arg)
  "Make a transclusion keyword from a link at point.

The resultant transclusion keyword will be placed in the first
empty line.  If there is no empty line until the bottom of the
buffer, add a new empty line.

When `org-transclusion-mode' is active, this function automatically transclude
the text content; when it is inactive, it simply adds \"#+transclude t
[[link]]\" for the link.

You can pass a prefix argument (ARG) with using
`digit-argument' (e.g. C-1 or C-2; or \\[universal-argument] 3,
so on) or `universal-argument' (\\[universal-argument]).

If you pass a positive number 1-9 with `digit-argument', this function
automatically inserts the :level property of the resultant transclusion.

If you pass a `universal-argument', this function automatically triggers
transclusion by calling `org-transclusion-add-at-point'."
  ;; check if at-point is a link file or id
  (interactive "P")
  (let* ((context (org-element-lineage
                   (org-element-context)'(link) t))
         (type (org-element-property :type context)))
    (when (or (string= type "file")
              (string= type "id"))
      (let* ((contents-beg (org-element-property :contents-begin context))
             (contents-end (org-element-property :contents-end context))
             (contents (when contents-beg
                         (buffer-substring-no-properties contents-beg contents-end)))
             (link (org-element-link-interpreter context contents)))
        (save-excursion
          (org-transclusion-search-or-add-next-empty-line)
          (insert (format "#+transclude: t %s\n" link))
          (forward-line -1)
          (when (and (numberp arg)
                     (> arg 0)
                     (<= arg 9))
            (end-of-line)
            (insert (format " :level %d" arg)))
          (when (or (equal arg '(4)) org-transclusion-mode)
            (org-transclusion-add-at-point)))))))

(defun org-transclusion-add-at-point ()
  "Transclude text content where #+transclude at point points.

Examples of acceptable formats are as below:

- \"#+transclude: t[nil] [[file:path/file.org::search-option][desc]]:level n\"
- \"#+transclude: t[nil] [[id:uuid]] :level n\"

The file path or id are tranlated to the normal Org Mode link
format such as [[file:path/tofile.org::*Heading]] or [[id:uuid]]
to copy the text content of the link target.

TODO: id:uuid without brackets [[]] is a valid link within Org
Mode. This is not supported yet.

A transcluded text region is read-only, but you can activate the
live-sync edit mode by calling
`org-transclusion-live-sync-start-at-point'. This edit mode is
analogous to Occur Edit for Occur Mode.  As such, following keys
can be used on the read-only text within a transcluded region.

You can customize the keymap with using `org-transclusion-map':

\\{org-transclusion-map}"
  (interactive)
  (when-let* ((keyword-plist (org-transclusion-keyword-get-string-to-plist))
              (link (org-transclusion-wrap-path-to-link
                     (plist-get keyword-plist :link)))
              (type (org-element-property :type link)))
    ;; The transclusion needs to be active, and the link type needs to be
    ;; either id or file
    (cond ((and (plist-get keyword-plist :active-p)
                (or (string= "id" type)
                    (string= "file" type)))
           (let ((tc-params))
             (setq tc-params (run-hook-with-args-until-success
                              'org-transclusion-link-open-functions link keyword-plist))
             (if (not tc-params)
                 (progn (message (format
                                  "No transclusion added. Check the link at point %d, line %d"
                                  (point) (org-current-line)))
                        nil) ; return nil)
               (let* ((tc-type (plist-get tc-params :tc-type))
                      (tc-args (plist-get tc-params :tc-args))
                      (tc-fn (plist-get tc-params :tc-fn))
                      (tc-payload (apply tc-fn tc-args))
                      (tc-beg-mkr (plist-get tc-payload :tc-beg-mkr))
                      (tc-end-mkr (plist-get tc-payload :tc-end-mkr))
                      (tc-content (plist-get tc-payload :tc-content))
                      (tc-fns     (plist-get tc-payload :tc-fns)))
                 (if (or (string= tc-content "")
                         (eq tc-content nil))
                     (progn (message
                             (format "Nothing done.  \
No content is found through the link at point %d, line %d"
                                     (point) (org-current-line)))
                            nil)
                   (org-transclusion-with-silent-modifications
                     ;; Insert & overlay
                     (when (save-excursion
                             (end-of-line) (insert-char ?\n)
                             (org-transclusion-content-insert
                              keyword-plist tc-type tc-content
                              tc-beg-mkr tc-end-mkr tc-fns)
                             (delete-char 1)
                             t) ;; return t for "when caluse"
                       ;; Remove keyword after having transcluded content
                       (when (org-at-keyword-p)
                         (org-transclusion-keyword-remove))
                       (org-transclusion-activate))))))))
          ;; For other cases. Do nothing
          (t (message "Nothing done. Transclusion inactive or link missing at %d" (point))
             nil))))

(defun org-transclusion-add-all-in-buffer ()
  "Add all active transclusions in the current buffer."
  (interactive)
  (let ((pos (point)))
    (org-with-point-at 1
      (let ((regexp "^[ \t]*#\\+TRANSCLUDE:"))
        (while (re-search-forward regexp nil t)
          ;; Don't transclude if within a transclusion to avoid infinite
          ;; recursion
          (unless (org-transclusion--within-transclusion-p)
            (org-transclusion-add-at-point)))))
    (goto-char pos)
    t))

(defun org-transclusion-remove-at-point ()
  "Remove transcluded text at point.
When success, return the beginning point of the keyword re-inserted."
  (interactive)
  (if-let* ((beg (marker-position (get-char-property (point) 'tc-beg-mkr)))
            (end (marker-position (get-char-property (point) 'tc-end-mkr)))
            (keyword-plist (get-char-property (point) 'tc-orig-keyword))
            (indent (plist-get keyword-plist :current-indentation))
            (keyword (org-transclusion-keyword-plist-to-string keyword-plist))
            (tc-pair-ov (get-char-property (point) 'tc-pair)))
      (progn
        ;;(org-transclusion-live-sync-remove-overlays-maybe beg end)
        ;; Need to retain the markers of the other adjacent transclusions
        ;; if any.  If their positions differ after insert, move them back
        ;; beg or end
        (let ((mkr-at-beg
               ;; Check the points to look at exist in buffer.  Then look for
               ;; adjacent transclusions' markers if any.
               (when (>= (1- beg)(point-min))
                 (get-text-property (1- beg) 'tc-end-mkr))))
              ;; (mkr-at-end (when (<= (1+ end)(point-max))
              ;;               (get-text-property (1+ end) 'tc-beg-mkr))))
          (text-clone-delete-overlays)
          (delete-overlay tc-pair-ov)
          (outline-show-all)
          (org-transclusion-with-silent-modifications
            (save-excursion
              (delete-region beg end)
              (when (> indent 0) (indent-to indent))
              (insert-before-markers keyword))
            ;; Move markers of adjacent transclusions if any to their original
            ;; potisions.  Some markers move if two transclusions are placed
            ;; without any blank lines, and either of beg and end markers will
            ;; inevitably have the same position (location "between" lines)
            (when mkr-at-beg (move-marker mkr-at-beg beg))
            ;;(when mkr-at-end (move-marker mkr-at-end end))
            ;; Go back to the beginning of the inserted keyword line
            (goto-char beg))
          beg))
    (message "Nothing done. No transclusion exists here.") nil))

(defun org-transclusion-remove-all-in-buffer ()
  "Remove all transcluded text regions in the current buffer.
Return the list of points for the transclusion keywords re-inserted.
It is assumed that the list is ordered in descending order.
The list is intended to be used in `org-transclusion-before-save-buffer'."
  (interactive)
  (outline-show-all)
  (goto-char (point-min))
  (let ((point)(list))
    (while (text-property-search-forward 'tc-id)
      (forward-char -1)
      (org-transclusion-with-silent-modifications
        (setq point (org-transclusion-remove-at-point))
        (when point (push point list))))
    list))

(defun org-transclusion-refresh-at-point ()
  "Refresh the transcluded text at point."
  (interactive)
  (when (org-transclusion--within-transclusion-p)
    (let ((pos (point)))
      (org-transclusion-remove-at-point)
      (org-transclusion-add-at-point)
      (goto-char pos))
    t))

(defun org-transclusion-promote-subtree ()
  "Promote transcluded subtree at point."
  (interactive)
  (org-transclusion-promote-or-demote-subtree))

(defun org-transclusion-demote-subtree ()
  "Demote transcluded subtree at point."
  (interactive)
  (org-transclusion-promote-or-demote-subtree 'demote))

(defun org-transclusion-open-source (&optional arg)
  "Open the source buffer of transclusion at point.
When ARG is non-nil (e.g. \\[universal-argument]), the point will
remain in the source buffer for further editing."
  (interactive "P")
  (unless (overlay-buffer (get-text-property (point) 'tc-pair))
    (org-transclusion-refresh-at-point))
<<<<<<< HEAD
  (let* ((type (get-text-property (point) 'tc-type))
         (src-mkr (run-hook-with-args-until-success
                   'org-transclusion-open-source-get-marker-functions type))
         (src-buf (marker-buffer src-mkr))
=======
  (let* ((src-buf (overlay-buffer (get-text-property (point) 'tc-pair)))
         (tc-elem (org-element-at-point))
         (tc-beg (org-transclusion-element-get-beg-or-end 'beg tc-elem))
         (tc-end (org-transclusion-element-get-beg-or-end 'end tc-elem))
         (src-beg-mkr
          (or (org-transclusion-find-source-marker tc-beg tc-end)
              (get-text-property (point) 'tc-src-beg-mkr)))
>>>>>>> f2d3788e
         (buf (current-buffer)))
    (if (not src-buf)
        (user-error (format "No paired source buffer found here: at %d" (point)))
      (unwind-protect
          (progn
<<<<<<< HEAD
            (pop-to-buffer src-buf
                           '(display-buffer-use-some-window . '(inhibit-same-window)))
            (goto-char src-mkr)
            (recenter-top-bottom))
=======
            (when (display-buffer src-buf
                                  org-transclusion-open-source-display-action-list)
              (goto-char src-beg-mkr)
              (recenter-top-bottom)))
>>>>>>> f2d3788e
        (unless arg (pop-to-buffer buf))))))

(defun org-transclusion-open-source-get-marker (type)
  "Default."
  (let* ((src-buf (overlay-buffer (get-text-property (point) 'tc-pair)))
         (tc-elem (org-transclusion-get-enclosing-element))
         (tc-beg (org-transclusion-element-get-beg-or-end 'beg tc-elem))
         (tc-end (org-transclusion-element-get-beg-or-end 'end tc-elem))
         (src-beg-mkr
          (or (org-transclusion-find-source-marker tc-beg tc-end)
              (get-text-property (point) 'tc-src-beg-mkr))))
    src-beg-mkr))

(defun org-transclusion-live-sync-start-at-point ()
  "Put overlay for start live sync edit on the transclusion at point.

While live sync is on, before- and after-save-hooks to remove/add
transclusions are also temporarily disabled.  This prevents
auto-save from getting in the way of live sync.

`org-transclusion-live-sync-map' inherits `org-mode-map' and adds
a couple of org-transclusion specific keybindings; namely:

- `org-transclusion-live-sync-paste'
- `org-transclusion-live-sync-exit-at-point'

\\{org-transclusion-live-sync-map}"
  (interactive)
  (if (not (org-transclusion--within-transclusion-p))
      (progn (message (format "Nothing done. Not a translusion at %d" (point)))
             nil)
    ;; Delete other live-sync overlays and clean-up.
    ;; There should be only one pair of transclusion-source in live-sync
    (when-let* ((deleted-live-sync-ovs (text-clone-delete-overlays))
                (deleted-tc-ov (cadr deleted-live-sync-ovs)))
      (org-transclusion-live-sync-after-delete-overlay deleted-tc-ov))
    (org-transclusion-refresh-at-point)
    (remove-hook 'before-save-hook #'org-transclusion-before-save-buffer t)
    (remove-hook 'after-save-hook #'org-transclusion-after-save-buffer t)
    (let* ((ovs (org-transclusion-live-sync-buffers-get))
           (src-ov (car ovs))
           (tc-ov (cdr ovs))
           (tc-beg (overlay-start tc-ov))
           (tc-end (overlay-end tc-ov)))
      (org-transclusion-live-sync-display-buffer (overlay-buffer src-ov))
      (org-transclusions-live-sync-modify-overlays (text-clone-set-overlays src-ov tc-ov))
      (with-silent-modifications
        (remove-text-properties (1- tc-beg) tc-end '(read-only)))
      t)))

(defun org-transclusion-live-sync-buffers-get ()
  "Return cons cell of overlays for source and trasnclusion.
    (src-ov . tc-ov)

This function looks at transclusion type (tc-type) property and
delegates the actual process to the specific function for the
type.

Assume this function is called with the point on an
org-transclusion overlay."
  (let ((live-sync-fn (get-text-property (point) 'tc-live-sync-buffers))
        (type (get-text-property (point) 'tc-type)))
    (cond
     (live-sync-fn
      (funcall live-sync-fn))
     ;; Org Link and ID
     ((string-prefix-p "org" type 'ignore-case)
      (org-transclusion-live-sync-buffers-get-org))
     (t (org-transclusion-live-sync-buffers-get-others-default)))))

(defun org-transclusion-live-sync-buffers-get-others-default ()
  "Return cons cell of overlays for source and trasnclusion.
    (src-ov . tc-ov)
This function is for non-Org text files."
  ;; Get the transclusion source's overlay but do not directly use it; it is
  ;; needed after exiting live-sync, which deletes live-sync overlays.
  (when-let* ((tc-pair (get-text-property (point) 'tc-pair))
              (src-ov (text-clone-make-overlay
                       (overlay-start tc-pair)
                       (overlay-end tc-pair)
                       (overlay-buffer tc-pair)))
              (tc-ov (text-clone-make-overlay
                      (get-text-property (point) 'tc-beg-mkr)
                      (get-text-property (point) 'tc-end-mkr))))
    (cons src-ov tc-ov)))

(defun org-transclusion-live-sync-buffers-get-org ()
  "Return cons cell of overlays for source and trasnclusion.
    (src-ov . tc-ov)
This function is for Org Links and IDs."
  (let* ((tc-elem (org-transclusion-get-enclosing-element))
         (tc-beg (org-transclusion-element-get-beg-or-end 'beg tc-elem))
         (tc-end (org-transclusion-element-get-beg-or-end 'end tc-elem))
         (src-range-mkrs (org-transclusion-live-sync-source-range-markers-get
                          tc-beg tc-end))
         (src-beg-mkr (car src-range-mkrs))
         (src-end-mkr (cdr src-range-mkrs))
         (src-buf (marker-buffer src-beg-mkr))
         (src-content (org-transclusion-live-sync-source-content-get
                       src-beg-mkr src-end-mkr))
         (src-ov (text-clone-make-overlay
                  src-beg-mkr src-end-mkr src-buf))
         (tc-ov))
    ;; Replace the region as a copy of the src-overlay region
    (save-excursion
      (let* ((inhibit-read-only t)
             (props)
             (m (get-text-property tc-beg 'tc-beg-mkr))
             (beg (marker-position m)))
        (goto-char tc-beg)
        (setq props (text-properties-at tc-beg))
        (delete-region tc-beg tc-end)
        (insert-and-inherit src-content)
        (setq tc-end (point))
        (add-text-properties tc-beg tc-end props)
        (move-marker m beg)))
    (setq tc-ov (org-transclusion-make-overlay tc-beg tc-end))
    (cons src-ov tc-ov)))

(defun org-transclusion-live-sync-exit-at-point ()
  "Exit live-sync at point.
It attemps to re-arrange the windows for the current buffer to
the state before live-sync started."
  (interactive)
  ;; Explicitly delete live-sync overlays.  Not functionally necessary as
  ;; refresh does this inside it; however, it will make the intention of this
  ;; function clearer.
  (text-clone-delete-overlays)
  ;; Re-activate hooks inactive during live-sync
  (org-transclusion-activate)
  (org-transclusion-refresh-at-point)
  (when org-transclusion-temp-window-config
    (unwind-protect
        (set-window-configuration org-transclusion-temp-window-config)
      (progn
        (setq org-transclusion-temp-window-config nil)))))

(defun org-transclusion-live-sync-paste ()
  "Paste text content from `kill-ring' and inherit the text props.
This is meant to be used within live-sync overlay.  This function
is meant to be used as part of `org-transclusion-live-sync-map'"
  (interactive)
  (insert-and-inherit (current-kill 0)))

;;;;-----------------------------------------------------------------------------
;;;; Functions for Activate / Deactiveate / save-buffer hooks

(defun org-transclusion-yank-excluded-properties-set ()
  "Set `yank-excluded-properties' for pasting transcluded text.
This way, the pasted text will not inherit the text props that
are required for live-sync and other transclusion-specific
functions.

`org-transclusion-yank-excluded-line-prefix' and
`org-transclusion-yank-excluded-wrap-prefix' are used to ensure
the settings revert to the user's setting prior to
`org-transclusion-activate'."
  ;; Ensure this happens only once until deactivation
  (unless (memq 'tc-id yank-excluded-properties)
    ;; Return t if 'wrap-prefix is already in `yank-excluded-properties'
    ;; if not push to elm the list
    (setq org-transclusion-yank-excluded-wrap-prefix
          (if (memq 'wrap-prefix yank-excluded-properties) t
            (push 'wrap-prefix yank-excluded-properties) nil))
    (setq org-transclusion-yank-excluded-line-prefix
          (if (memq 'line-prefix yank-excluded-properties) t
            (push 'line-prefix yank-excluded-properties) nil))
    (setq yank-excluded-properties
          (append yank-excluded-properties org-transclusion-yank-excluded-properties))))

(defun org-transclusion-yank-excluded-properties-remove ()
  "Remove transclusion-specific text props from `yank-excluded-properties'.
`org-transclusion-yank-excluded-line-prefix' and
`org-transclusion-yank-excluded-wrap-prefix' are used to ensure
the settings revert to the user's setting prior to
`org-transclusion-activate'."
  (when (memq 'tc-id yank-excluded-properties)
    ;; Ensure it's called only once until next activation
    (dolist (obj org-transclusion-yank-excluded-properties)
      ;; 'line-prefix and 'wrap-prefix need to be set to the user's set values
      (setq yank-excluded-properties (delq obj yank-excluded-properties)))
    ;; Ensure `yank-excluded-properties' will revert to the user's setting
    ;; for line-prefix and wrap-prefix
    (unless  org-transclusion-yank-excluded-line-prefix
      (setq yank-excluded-properties
            (delq 'line-prefix yank-excluded-properties)))
    (unless org-transclusion-yank-excluded-wrap-prefix
      (setq yank-excluded-properties
            (delq 'wrap-prefix yank-excluded-properties)))))

(defun org-transclusion-before-save-buffer ()
  "."
  (setq org-transclusion-before-save-transclusions nil)
  (setq org-transclusion-remember-point (point))
  (setq org-transclusion-before-save-transclusions
        (org-transclusion-remove-all-in-buffer)))

(defun org-transclusion-after-save-buffer ()
  "."
  (unwind-protect
      (progn
        ;; Assume the list is in descending order.
        ;; pop and do from the bottom of buffer
        (dolist (p org-transclusion-before-save-transclusions)
          (save-excursion
            (goto-char p)
            (org-transclusion-add-at-point)))
        (when org-transclusion-remember-point
          (goto-char org-transclusion-remember-point))
    (progn
      (setq org-transclusion-remember-point nil)
      (setq org-transclusion-before-save-transclusions nil)))))

(defun org-transclusion-before-kill ()
  "."
  (org-transclusion-remove-all-in-buffer)
  (set-buffer-modified-p t)
  (save-buffer))

;;;;-----------------------------------------------------------------------------
;;;; Functions for Transclude Keyword
;;   #+transclude: t "~/path/to/file.org::1234"

(defun org-transclusion-keyword-get-string-to-plist ()
  "Return the \"#+transcldue:\" keyword's values if any at point."
  (save-excursion
    (beginning-of-line)
    (let ((plist))
      (when (string= "TRANSCLUDE" (org-element-property :key (org-element-at-point)))
        ;; #+transclude: keyword exists.
        ;; Further checking the value
        (when-let ((str (org-element-property :value (org-element-at-point))))
          (dolist (fn org-transclusion-get-keyword-values-functions) plist
                  (setq plist (append plist (funcall fn str)))))
        plist))))

(defun org-transclusion-keyword-get-value-active-p (string)
  "It is a utility function used converting a keyword STRING to plist.
It is meant to be used by `org-transclusion-get-string-to-plist'.
It needs to be set in
`org-transclusion-get-keyword-values-functions'."
  (when (string-match "^\\(t\\|nil\\).*$" string)
    (list :active-p (org-transclusion--not-nil (match-string 1 string)))))

(defun org-transclusion-keyword-get-value-link (string)
  "It is a utility function used converting a keyword STRING to plist.
It is meant to be used by
`org-transclusion-get-string-to-plist'.  It needs to be set in
`org-transclusion-get-keyword-values-functions'."
  (if (string-match "\\(\\[\\[.+?\\]\\]\\)" string)
      (list :link (org-strip-quotes (match-string 0 string)))
    ;; link mandatory
    (user-error "Error.  Link in #+transclude is mandatory at %d" (point))
    nil))

(defun org-transclusion-keyword-get-value-level (string)
  "It is a utility function used converting a keyword STRING to plist.
It is meant to be used by `org-transclusion-get-string-to-plist'.
It needs to be set in
`org-transclusion-get-keyword-values-functions'."
  (when (string-match ":level *\\([1-9]\\)" string)
    (list :level (string-to-number (org-strip-quotes (match-string 1 string))))))

(defun org-transclusion-keyword-get-current-indentation (_)
  "It is a utility function used converting a keyword STRING to plist.
It is meant to be used by `org-transclusion-get-string-to-plist'.
It needs to be set in
`org-transclusion-get-keyword-values-functions'."
  (list :current-indentation (current-indentation)))

(defun org-transclusion-keyword-remove ()
  "Remove the keyword element at point.
It assumes that point is at a keyword."
  (let* ((elm (org-element-at-point))
         (beg (org-element-property :begin elm))
         (end (org-element-property :end elm))
         (post-blank (org-element-property :post-blank elm)))
    (delete-region beg (- end post-blank)) t))

(defun org-transclusion-keyword-plist-to-string (plist)
  "Convert a keyword PLIST to a string."
  (let ((active-p (plist-get plist :active-p))
        (link (plist-get plist :link))
        (level (plist-get plist :level))
        (custom-properties-string nil))
    (setq custom-properties-string
          (dolist (fn org-transclusion-keyword-plist-to-string-functions
                      custom-properties-string)
            (when-let ((str (funcall fn plist)))
              (setq custom-properties-string
                    (concat custom-properties-string " " str )))))
    (concat "#+transclude: "
            (symbol-name active-p)
            " " link
            (when level (format " :level %d" level))
            custom-properties-string
            "\n")))

;;;;-----------------------------------------------------------------------------
;;;; Functions for inserting content

(defun org-transclusion-content-insert (keyword-values type content src-beg-m src-end-m fns)
  "Add content and overlay.
- KEYWORD-VALUES :: TBD
- TYPE :: TBD
- CONTENT :: TBD
- SRC-BEG-M :: TBD
- SRC-END-M :: TBD
- Fns :: TBD"
  (let* ((tc-id (substring (org-id-uuid) 0 8))
         (sbuf (marker-buffer src-beg-m)) ;source buffer
         (beg (point)) ;; before the text is inserted
         (beg-mkr)
         (end) ;; at the end of text content after inserting it
         (end-mkr)
         (ov-src) ;; source-buffer
         (tc-pair))
    ;;   (format-fn (plist-get fns :content-format)))
    (when (org-kill-is-subtree-p content)
      (let ((level (plist-get keyword-values :level)))
        (with-temp-buffer
          ;; This temp buffer needs to be in Org Mode
          ;; Otherwise, subtree won't be recognized as a Org subtree
          (delay-mode-hooks (org-mode))
          (org-paste-subtree level content t nil)
          (setq content (buffer-string)))))
    (insert
     (run-hook-with-args-until-success
      'org-transclusion-content-format-functions type content))
     ;; (if format-fn (funcall format-fn content)
     ;;   ;; if not for format-fn, call default format fn
     ;;   (org-transclusion-content-format content)))
    (setq beg-mkr (save-excursion (goto-char beg)
                                  (set-marker (make-marker) (point))))
    (setq end (point))
    (setq end-mkr (save-excursion (goto-char end)
                                  (set-marker (make-marker) (point))))
    (setq ov-src (org-transclusion-make-overlay src-beg-m src-end-m sbuf))
    (setq tc-pair ov-src)
    (add-text-properties beg end
                         `(local-map ,org-transclusion-map
                                     read-only t
                                     front-sticky t
                                     ;; rear-nonticky seems better for
                                     ;; src-lines to add "#+result" after C-c
                                     ;; C-c
                                     rear-nonsticky t
                                     tc-id ,tc-id
                                     tc-type ,type
                                     tc-beg-mkr ,beg-mkr
                                     tc-end-mkr ,end-mkr
                                     tc-src-beg-mkr ,src-beg-m
                                     tc-pair ,tc-pair
                                     tc-orig-keyword ,keyword-values
                                     ;; TODO Fringe is not supported for terminal
                                     line-prefix ,(org-transclusion-propertize-transclusion)
                                     wrap-prefix ,(org-transclusion-propertize-transclusion)))
    ;; Put to the source overlay
    (overlay-put ov-src 'tc-by beg-mkr)
    (overlay-put ov-src 'evaporate t)
    (overlay-put ov-src 'line-prefix (org-transclusion-propertize-source))
    (overlay-put ov-src 'wrap-prefix (org-transclusion-propertize-source))
    (overlay-put ov-src 'priority -50)
    (overlay-put ov-src 'tc-pair tc-pair)
    t))

(defun org-transclusion-content-format (_type content)
  "Format text CONTENT from source before transcluding.
Return content modified (or unmodified, if not applicable).
Currently it only re-aligns table with links in the content.

This is the default one"
  (with-temp-buffer
    (org-mode)
    (insert content)
    ;; Fix table alignment
    (let ((point (point-min)))
      (while point
        (goto-char (1+ point))
        (when (org-at-table-p)
          (org-table-align)
          (goto-char (org-table-end)))
        (setq point (search-forward "|" (point-max) t))))
    ;; Fix indentation when `org-adapt-indentation' is non-nil
    (org-indent-region (point-min) (point-max))
    ;; Return the temp-buffer's string
    (buffer-string)))

(defun org-transclusion-link-open-org-id (link &rest _)
  "Return a list for Org-ID LINK object.
Return nil if not found."
  (when (string= "id" (org-element-property :type link))
    ;; when type is id, the value of path is the id
    (let* ((id (org-element-property :path link))
           (mkr (ignore-errors (org-id-find id t))))
      (if mkr
          (list :tc-type "org-id"
                :tc-args (list mkr)
                :tc-fn #'org-transclusion-content-get-from-org-marker)
        (message (format "No transclusion done for this ID. Ensure it works at point %d, line %d"
                         (point) (org-current-line)))
        nil))))

(defun org-transclusion-link-open-org-file-links (link &rest _)
  "Return a list for Org file LINK object.
Return nil if not found."
  (when (org-transclusion--org-file-p (org-element-property :path link))
    (list :tc-type "org-link"
          :tc-args (list link)
          :tc-fn #'org-transclusion-content-get-from-org-link)))

(defun org-transclusion-link-open-other-file-links (link &rest plist)
  "Return a list for non-Org file LINK object.
Return nil if not found."
  (org-transclusion--get-custom-tc-params link plist))

(defun org-transclusion-content-get-from-org-marker (marker)
  "Return tc-beg-mkr, tc-end-mkr, tc-content from MARKER.
This is meant for Org-ID."
  (if (and marker (marker-buffer marker)
           (buffer-live-p (marker-buffer marker)))
      (progn
        (with-current-buffer (marker-buffer marker)
          (org-with-wide-buffer
           ;;(outline-show-all)
           (goto-char marker)
           (if (org-before-first-heading-p)
               (org-transclusion-content-get-org-buffer-or-element-at-point)
             (org-transclusion-content-get-org-buffer-or-element-at-point 'only-element)))))
    (message "Nothing done. Cannot find marker for the ID.")))

(defun org-transclusion-content-get-from-org-link (link &rest _arg)
  "Return tc-beg-mkr, tc-end-mkr, tc-content from LINK."
  (save-excursion
    ;; First visit the buffer and go to the relevant elelement if id or
    ;; search-option is present.
    (let* ((path (org-element-property :path link))
           (search-option (org-element-property :search-option link))
           (buf (find-file-noselect path)))
      (with-current-buffer buf
        (org-with-wide-buffer
         ;;(outline-show-all)
         (if search-option
             (progn
               (org-link-search search-option)
               (org-transclusion-content-get-org-buffer-or-element-at-point 'only-element))
           (org-transclusion-content-get-org-buffer-or-element-at-point)))))))

(defun org-transclusion-content-get-org-buffer-or-element-at-point (&optional only-element)
  "Return content for transclusion.
When ONLY-ELEMENT is t, only the element.  If nil, the whole buffer.
Assume you are at the beginning of the org element to transclude."
  (let* ((el (org-element-context))
         (type (when el (org-element-type el))))
    (if (or (not el)(not type))
        (message "Nothing done")
      ;; For dedicated target, we want to get the parent paragraph,
      ;; rather than the target itself
      (when (and (string= "target" type)
                 (string= "paragraph" (org-element-type (org-element-property :parent el))))
        (setq el (org-element-property :parent el)))
      (let ((no-recursion '(headline section))
            (tc-content)(tc-beg-mkr)(tc-end-mkr)(tree)(obj))
        (when only-element (push type no-recursion))
        (setq tree (if (not only-element)
                       (org-element-parse-buffer)
                     (org-element--parse-elements
                      (org-element-property :begin el)
                      (org-element-property :end el)
                      nil nil 'object nil (list 'tc-paragraph nil))))
        (setq obj (org-element-map
                      tree
                      org-element-all-elements
                    ;; Map all the elements (not objects).  But for the
                    ;; output (transcluded copy) do not do recursive for
                    ;; headline and section (as to avoid duplicate
                    ;; sections; headlines contain section) Want to remove
                    ;; the elements of the types included in the list from
                    ;; the AST.
                    #'org-transclusion-content-filter-org-buffer
                    nil nil no-recursion nil))
        (setq tc-content (org-element-interpret-data obj))
        (setq tc-beg-mkr (progn (goto-char
                                 (if only-element (org-element-property :begin el)
                                   (point-min))) ;; for the entire buffer
                                (point-marker)))
        (setq tc-end-mkr (progn (goto-char
                                 (if only-element (org-element-property :end el)
                                   (point-max))) ;; for the entire buffer
                                (point-marker)))
        (list :tc-content tc-content
              :tc-beg-mkr tc-beg-mkr
              :tc-end-mkr tc-end-mkr)))))

(defun org-transclusion-content-filter-org-buffer (data)
  "Filter DATA before transcluding its content.
DATA is meant to be a parse tree for ‘org-element.el'.

This function is used within
`org-transclusion-content-get-org-buffer-or-element-at-point'.

Use `org-transclusion-exclude-elements' variable to specify which
elements to remove from the transcluded copy.

The \"first section\" (the part before the first headline) is by
default excluded -- this is the intended behavior.

Use `org-transclusion-include-first-section' customizing variable
to include the first section."
  (cond ((and (memq (org-element-type data) '(section))
              (not (eq 'tc-paragraph (org-element-type (org-element-property :parent data)))))
         ;; This condition is meant to filter out the first section; that is,
         ;; the part before the first headline.  The DATA should have the type
         ;; `org-data' by default, with one exception.  I put `tc-paragraph'
         ;; as the type when a paragraph is parased (via dedicated target).
         ;; In this case, the whole DATA should be returned.
         ;; Sections are included in the headlines Thies means that if there
         ;; is no headline, nothing gets transcluded.
         (if org-transclusion-include-first-section
             ;; Add filter to the first section as well
             (progn (org-element-map data org-transclusion-exclude-elements
                      (lambda (d) (org-element-extract-element d)))
                    data)
           nil))
        ;; Rest of the case.
        (t (org-element-map data org-transclusion-exclude-elements
             (lambda (d) (org-element-extract-element d) nil))
           data)))

;;;;-----------------------------------------------------------------------------
;;;; Functions to support non-Org-mode link types

(defun org-transclusion--get-custom-tc-params (link plist)
  "Return PARAMS with TC-FN if link type is supported for LINK object."
  (let ((types org-transclusion-add-at-point-functions)
        (params nil)
        (path nil))
    (setq path (org-element-property :path link))
    (while (and (not params)
                types)
      (let* ((type (pop types))
             (match-fn
              (progn (intern (concat "org-transclusion--match-" type))))
             (add-fn
              (progn (intern (concat "org-transclusion--add-" type)))))
        (when (and (functionp match-fn)
                   (apply match-fn path plist)
                   (functionp add-fn))
          ;; For tc-args, push is used to get LINK to be the first element of
          ;; the list of arguments passed
          (setq params (list :tc-type type :tc-fn add-fn :tc-args (push link plist))))))
    params))

(defun org-transclusion--match-others-default (_link _plist)
  "Check if `others-default' can be used for the LINK.
Returns non-nil if check is pass."
  t)

(defun org-transclusion--add-others-default (link _plist)
  "Use Org LINK element to return TC-CONTENT, TC-BEG-MKR, and TC-END-MKR.
TODO need to handle when the file does not exist."
  (let* ((path (org-element-property :path link))
         (buf (find-file-noselect path)))
    (with-current-buffer buf
      (org-with-wide-buffer
       (let ((content (buffer-string))
             (beg (point-min-marker))
             (end (point-max-marker)))
         (list :tc-content content
               :tc-beg-mkr beg
               :tc-end-mkr end))))))

;;-----------------------------------------------------------------------------
;;; Utility Functions

(defun org-transclusion-make-overlay (beg end &optional buf)
  "Wrapper for make-ovelay.
BEG and END can be point or marker.  Optionally BUF can be passed.
FRONT-ADVANCE is nil, and REAR-ADVANCE is t."
  (make-overlay beg end buf nil t))

(defun org-transclusion-find-source-marker (beg end)
  "Return marker that points to source begin point for transclusion.
It works on the transclusion region at point.  BEG and END are
meant to be transclusion region's begin and end used to limit the
`text-property-search' -- as it does not have an argument to
limit the search, this is done by looking at the output point and
compare it with BEG and END.

Return nil when :parent text-prop cannot be found.

This function critically relies on the fact that `org-element'
puts a \":parent\" text property to the elements obtained by
using `org-element-parse-buffer' and
`org-element--parse-elements' Some elements such as comment-block
does not seem to add :parent, which makes live-sync not working
for them.

Text properties are addeb by `org-element-put-property' which in
turn uses `org-add-props' macro. If any of this substantially
changes, the logic in this function will need to reviewed."
  (let ((parent (get-text-property (point) ':parent))
        (src-buf (marker-buffer
                  (get-text-property (point) 'tc-src-beg-mkr)))
        (m))
    (unless parent
      (save-excursion
        (when-let ((match (or (text-property-search-forward
                               ':parent)
                              (text-property-search-backward
                               ':parent))))
          ;; Point must be between beg and end (inclusive)
          (when (and (<= beg (point)) (<= (point) end))
            (setq parent (prop-match-value match))))))
    (when parent
      (setq m (set-marker (make-marker)
                          (or (org-element-property :contents-begin parent)
                              (org-element-property :begin parent))
                          src-buf)))
    m))

(defun org-transclusion-search-or-add-next-empty-line ()
  "Search the next empty line.
Start with the next line.  If the current line is the bottom of
the line, add a new empty line."
  ;; beginning-of-line 2 moves to the next line if possible
  (beginning-of-line 2)
  (if (eobp)(insert "\n")
    (while (not (looking-at-p "[ \t]*$"))
      (beginning-of-line 2))
    (if (eobp)(insert "\n"))))

(defun org-transclusion-wrap-path-to-link (path)
  "Return Org link object for PATH string."
  (with-temp-buffer
    (delay-mode-hooks (org-mode))
    (insert path)
    (org-element-context)))

(defun org-transclusion--org-file-p (path)
  "Return non-nil if PATH is an Org file.
Checked with the extension `org'."
  (let ((ext (file-name-extension path)))
    (string= ext "org")))

(defun org-transclusion--not-nil (v)
  "Return t or nil.
It is like `org-not-nil', but when the V is non-nil or not
string \"nil\", return symbol t."
  (when (org-not-nil v) t))

(defun org-transclusion--within-transclusion-p ()
  "Return t if the current point is within a tranclusion overlay."
  (when (get-char-property (point) 'tc-id) t))

;; Looks like this is not needed for the purpose.
;; (defun org-transclusion--make-marker (point)
;;   "Return marker of the insertion-type t for POINT.
;; The insertion-type is important in order for the translusion
;; end marker is correctly set.  This fixes the problem of
;; transclude keyword not correctly removed when the keywords are
;; placed without a blank line."
;;   (let ((marker (set-marker (make-marker) point)))
;;     (set-marker-insertion-type marker t)
;;     marker))

(defun org-transclusion-propertize-transclusion ()
  "."
  (if (not (display-graphic-p))
      (propertize "| " 'face 'org-transclusion)
    (propertize
     "x"
     'display
     '(left-fringe org-transclusion-fringe-bitmap
                   org-transclusion-fringe))))

(defun org-transclusion-propertize-source ()
  "."
  (if (not (display-graphic-p))
      (propertize "| " 'face 'org-transclusion-source)
    (propertize
     "x"
     `display
     `(left-fringe empty-line
                   org-transclusion-source-fringe))))

;;-----------------------------------------------------------------------------
;;;; Functions for live-sync

(defun org-transclusion-live-sync-source-range-markers-get (beg end)
  "Find and return source range based on transclusion's BEG and END.
Return \"(src-beg-mkr . src-end-mkr)\"."
  (let ((src-buf (overlay-buffer (get-text-property (point) 'tc-pair)))
        (src-search-beg (org-transclusion-find-source-marker beg end)))
    (if (not src-search-beg)
        (user-error "No live-sync can be started at: %d" (point))
      (with-current-buffer src-buf
        (goto-char src-search-beg)
        (when-let* ((src-elem (org-transclusion-get-enclosing-element))
                    (src-beg (org-transclusion-element-get-beg-or-end 'beg src-elem))
                    (src-end (org-transclusion-element-get-beg-or-end 'end src-elem)))
          (cons
           (set-marker (make-marker) src-beg)
           (set-marker (make-marker) src-end)))))))

(defun org-transclusion-live-sync-source-content-get (beg end)
  "Return text content between BEG and END.
BEG and END are assumed to be markers for the transclusion's source buffer."
  (when (markerp beg)
    (with-current-buffer (marker-buffer beg)
      (buffer-substring-no-properties beg end))))

(defun org-transclusions-live-sync-modify-overlays (overlays)
  "Add overlay properties specific Org-transclusion for OVERLAYS.
This must be done after `text-clone-set-overlays'.
Org-transclusion always works with a pair of overlays."
  (let ((src-ov (car overlays))
        (tc-ov (cadr overlays)))
    ;; Source Overlay
    (overlay-put src-ov 'face 'org-transclusion-source-edit)
    ;; Transclusion Overlay
    (overlay-put tc-ov 'face 'org-transclusion-edit)
    (overlay-put tc-ov 'local-map org-transclusion-live-sync-map)))

(defun org-transclusion-get-enclosing-element ()
  "Return an enclosing Org element for live-sync.
This assumes the point is within the element (at point).

This function first looks for the following elements:

  center-block drawer dynamic-block example-block export-block
  fixed-width latex-environment plain-list property-drawer
  quote-block special-block table verse-block

If none of them found, this function identifies the paragraph at
point to return.

*comment-block, src-block, keyword do not work well as they
 don't seem t have :parent prop from `org-element'.

This function works in a temporary org buffer to isolate the
transcluded region and source region from the rest of the
original buffer.  This is required especially when translusion is
for a paragraph, which can be right next to another paragraph
without a blank space; thus, subsumed by the surrounding
paragraph."
  (let* ((beg (or (when-let ((m (get-char-property (point) 'tc-beg-mkr)))
                    (marker-position m))
                  (overlay-start (get-char-property (point) 'tc-pair))))
         (end (or (when-let ((m (get-char-property (point) 'tc-end-mkr)))
                    (marker-position m))
                  (overlay-end (get-char-property (point) 'tc-pair))))
         (content (buffer-substring beg end))
         (pos (point)))
    (if (or (not content)
            (string= content ""))
        (user-error (format "Live sync cannot start here: point %d" (point)))
      (with-temp-buffer
        (delay-mode-hooks (org-mode))
        ;; Calibrate the start position "Move" to the beg - 1 (buffer position
        ;; with 1, not 0)
        (insert-char ?\n (1- beg))
        (insert content)
        (goto-char pos)
        (let ((context
               (or (org-element-lineage (org-element-context)
                                        '(center-block
                                          ;; comment-block
                                          drawer
                                          dynamic-block
                                          example-block
                                          export-block fixed-width
                                          ;; keyword
                                          latex-environment
                                          plain-list
                                          property-drawer
                                          quote-block special-block
                                          ;; src-block
                                          table
                                          verse-block) 'with-self)
                   ;; For a paragraph
                   (org-element-lineage
                    (org-element-context) '(paragraph) 'with-self))))
          (if context context
            (user-error (format "Live sync cannot start here: point %d"
                                (point)))))))))

(defun org-transclusion-element-get-beg-or-end (beg-or-end element)
  "Return appropriate beg-or-end of an element.
This for when we need to find exactly the same sets of beg and
end for source and transclusion elements (e.g. live-sync).

Call BEG-OR-END passing either 'beg or 'end and the ELEMENT in
question.

We are usually interested in :contents-begin and :contents-end,
but some greater elements such as src-block do not have them.  In
that case, we use :begin and :end.  The :end prop needs to be too
large; we need to sutract :post-blank from it.  All these props
are integers (points or number of blank lines.)"
  (let ((val
         (if (eq beg-or-end 'beg)
             (if-let ((val (org-element-property :contents-begin element)))
                 val
               (org-element-property :begin element))
           (when (eq beg-or-end 'end)
             (if-let ((val (org-element-property :contents-end element)))
                 val
               (- (org-element-property :end element)
                  (org-element-property :post-blank element)))))))
    val))

(defun org-transclusion-live-sync-after-delete-overlay (list)
  "Refresh the transclusion after live-sync has ended before
starting a new one.  LIST is assumed to be a list that represents
the deleted overlay for transclusion in this structure:

    (buf (beg . end))"
  (when list
    (let ((buf (car list))
          (beg (caadr list))
          (current-p (point)))
      (with-current-buffer buf
        (org-with-wide-buffer
         (goto-char beg)
         (org-transclusion-refresh-at-point))
        (goto-char current-p)))))

(defun org-transclusion-live-sync-display-buffer (buffer)
  "Display the source buffer upon entering live-sync edit.
It rembembers the current arrangement of windows (window
configuration), deletes the other windows, and displays
BUFFER (intended to be the source buffer being edited in
live-sync.)

This is analogous to `org-edit-src-code' -- by default, it
layouts the edit and original buffers side-by-side.

Upon exiting live-sync,
`org-transclusion-live-sync-exit-at-point' attempts to bring
back the original window configuration."
  (setq org-transclusion-temp-window-config (current-window-configuration))
  (delete-other-windows)
  (let ((win (selected-window)))
    (pop-to-buffer buffer
                   '(display-buffer-pop-up-window . '(inhibit-same-window)))
    (recenter-top-bottom)
    (select-window win)))

;;-----------------------------------------------------------------------------
;;;; Functions for promote/demote a transcluded subtree

(defun org-transclusion-promote-adjust-after ()
  "Adjust the level information after promote/demote."
  ;; find tc-beg-mkr. If the point is directly on the starts, you need to find
  ;; it in the headline title.
  ;; Assume point at beginning of the subtree after promote/demote
  (let* ((pos (next-property-change (point) nil (line-end-position)))
         (keyword-plist (get-text-property pos 'tc-orig-keyword))
         (level (car (org-heading-components))))
    ;; adjust keyword :level prop
    (setq keyword-plist (plist-put keyword-plist :level level))
    (put-text-property (point) (line-end-position) 'tc-orig-keyword keyword-plist)
    ;; refresh to get the text-prop corrected.
    (save-excursion
      (goto-char pos)
      (org-transclusion-refresh-at-point))))

(defun org-transclusion-promote-or-demote-subtree (&optional demote)
  "Promote or demote transcluded subtree.
When DEMOTE is non-nil, demote."
  (if (not (org-transclusion--within-transclusion-p))
      (message "Not in a transcluded headline.")
    (let ((inhibit-read-only t)
          (beg (get-text-property (point) 'tc-beg-mkr)))
      (let ((pos (point)))
        (save-excursion
          (goto-char beg)
          (when (org-at-heading-p)
            (if demote (org-demote-subtree) (org-promote-subtree))
            (org-transclusion-promote-adjust-after)))
        (goto-char pos)))))

(provide 'org-transclusion)
;;; org-transclusion.el ends here<|MERGE_RESOLUTION|>--- conflicted
+++ resolved
@@ -528,36 +528,19 @@
   (interactive "P")
   (unless (overlay-buffer (get-text-property (point) 'tc-pair))
     (org-transclusion-refresh-at-point))
-<<<<<<< HEAD
   (let* ((type (get-text-property (point) 'tc-type))
          (src-mkr (run-hook-with-args-until-success
                    'org-transclusion-open-source-get-marker-functions type))
          (src-buf (marker-buffer src-mkr))
-=======
-  (let* ((src-buf (overlay-buffer (get-text-property (point) 'tc-pair)))
-         (tc-elem (org-element-at-point))
-         (tc-beg (org-transclusion-element-get-beg-or-end 'beg tc-elem))
-         (tc-end (org-transclusion-element-get-beg-or-end 'end tc-elem))
-         (src-beg-mkr
-          (or (org-transclusion-find-source-marker tc-beg tc-end)
-              (get-text-property (point) 'tc-src-beg-mkr)))
->>>>>>> f2d3788e
          (buf (current-buffer)))
     (if (not src-buf)
         (user-error (format "No paired source buffer found here: at %d" (point)))
       (unwind-protect
           (progn
-<<<<<<< HEAD
-            (pop-to-buffer src-buf
-                           '(display-buffer-use-some-window . '(inhibit-same-window)))
-            (goto-char src-mkr)
-            (recenter-top-bottom))
-=======
             (when (display-buffer src-buf
                                   org-transclusion-open-source-display-action-list)
               (goto-char src-beg-mkr)
               (recenter-top-bottom)))
->>>>>>> f2d3788e
         (unless arg (pop-to-buffer buf))))))
 
 (defun org-transclusion-open-source-get-marker (type)
