--- conflicted
+++ resolved
@@ -747,9 +747,9 @@
       (user-error "Not within a transclusion in live-sync")
     (text-clone-delete-overlays)
     (let* ((src-ov (car (org-transclusion-live-sync-buffers)))
-	   (src-buf (overlay-buffer src-ov)))
+           (src-buf (overlay-buffer src-ov)))
       (with-current-buffer src-buf
-	(org-element-cache-reset)))
+        (org-element-cache-reset)))
     ;; Re-activate hooks inactive during live-sync
     (org-transclusion-activate)
     (org-transclusion-refresh)
@@ -1073,15 +1073,34 @@
 ;;-----------------------------------------------------------------------------
 ;;;; Functions for inserting content
 
-<<<<<<< HEAD
-(defun org-transclusion-content-insert (keyword-values type content
-                                                       sbuf sbeg send copy)
-  "Insert CONTENT at point and put source overlay in SBUF.
-Return t when successful.
-
-This function formats CONTENT with using one of the
-`org-transclusion-content-format-functions'; e.g. align a table
-for Org.
+(defun org-transclusion-content-insert (content)
+  "Insert CONTENT and return cons cell of BEG and END."
+  (let ((beg (line-beginning-position))
+        end-mkr end)
+    (org-transclusion-with-inhibit-read-only
+      (when (save-excursion
+              (end-of-line) (insert-char ?\n)
+              (insert content)
+              (unless (eobp) (delete-char 1))
+              (setq end-mkr (move-marker (make-marker) (point)))
+              t)
+        ;; `org-transclusion-keyword-remove' checks element at point is a
+        ;; keyword or not
+        (org-transclusion-keyword-remove)
+        (setq end (marker-position end-mkr))))
+    ;; Assume beg and end are non-nil?
+    (when (and beg end)
+      ;; (run-hook-with-args 'org-transclusion-after-add-functions beg end)
+      ;; Point END-MKR to nowhere for garbage collection.
+      (move-marker end-mkr nil)
+      (cons beg end))))
+
+(defun org-transclusion-content-add-text-props-and-overlay (payload keyword-values beg end)
+  "
+BEG: before the text is inserted
+END: the end of text content after inserting it
+;; - KEYWORD-VALUES :: Property list of the value of transclusion keyword
+;; - TYPE :: Transclusion type; e.g. \"org-link\"
 
 This function is intended to be used within
 `org-transclusion-add'.  All the arguments should be
@@ -1164,80 +1183,6 @@
       ;; Add per-line fringe indicators to source buffer only
       (org-transclusion-add-fringe-to-region
        sbuf sbeg send 'org-transclusion-source-fringe))
-=======
-(defun org-transclusion-content-insert (content)
-  "Insert CONTENT and return cons cell of BEG and END."
-  (let ((beg (line-beginning-position))
-        end-mkr end)
-    (org-transclusion-with-inhibit-read-only
-      (when (save-excursion
-              (end-of-line) (insert-char ?\n)
-              (insert content)
-              (unless (eobp) (delete-char 1))
-              (setq end-mkr (move-marker (make-marker) (point)))
-              t)
-        ;; `org-transclusion-keyword-remove' checks element at point is a
-        ;; keyword or not
-        (org-transclusion-keyword-remove)
-        (setq end (marker-position end-mkr))))
-    ;; Assume beg and end are non-nil?
-    (when (and beg end)
-      ;; (run-hook-with-args 'org-transclusion-after-add-functions beg end)
-      ;; Point END-MKR to nowhere for garbage collection.
-      (move-marker end-mkr nil)
-      (cons beg end))))
-
-(defun org-transclusion-content-add-text-props-and-overlay (payload keyword-values beg end)
-  "
-BEG: before the text is inserted
-END: the end of text content after inserting it
-;; - KEYWORD-VALUES :: Property list of the value of transclusion keyword
-;; - TYPE :: Transclusion type; e.g. \"org-link\"
-
-This function assumes that the current point is within the
-current buffer."
-  (and-let* ((id (org-id-uuid))
-             (tc-buffer (current-buffer))
-             (src-beg (plist-get payload :src-beg))
-             (src-end (plist-get payload :src-end))
-             (src-buf (plist-get payload :src-buf))
-             (ov-src (text-clone-make-overlay src-beg src-end src-buf))
-             (tc-pair ov-src)
-             (tc-type (plist-get payload :tc-type)))
-    (add-text-properties
-     beg end
-     `( local-map ,org-transclusion-map
-        read-only t
-        front-sticky t
-        ;; rear-nonticky seems better for
-        ;; src-lines to add "#+result" after C-c
-        ;; C-c
-        rear-nonsticky t
-        org-transclusion-id ,id
-        org-transclusion-type ,tc-type
-        org-transclusion-pair ,tc-pair
-        org-transclusion-orig-keyword ,keyword-values
-        ;; TODO Fringe is not supported for terminal
-        line-prefix ,(org-transclusion-propertize-transclusion)
-        wrap-prefix ,(org-transclusion-propertize-transclusion)))
-    ;; Put the transclusion overlay
-    (let ((ov-tc (text-clone-make-overlay beg end)))
-      (overlay-put ov-tc 'evaporate t)
-      (overlay-put ov-tc 'face 'org-transclusion)
-      (overlay-put ov-tc 'priority -60))
-    ;; Put to the source overlay
-    (overlay-put ov-src 'org-transclusion-by id)
-    (overlay-put ov-src 'org-transclusion-buffer tc-buffer)
-    (overlay-put ov-src 'evaporate t)
-    (overlay-put ov-src 'face 'org-transclusion-source)
-    (overlay-put ov-src 'line-prefix (org-transclusion-propertize-source))
-    (overlay-put ov-src 'wrap-prefix (org-transclusion-propertize-source))
-    (overlay-put ov-src 'priority -60)
-    ;; TODO this should not be necessary, but it is at the moment
-    ;; live-sync-enclosing-element fails without tc-pair on source overlay
-    (overlay-put ov-src 'org-transclusion-pair tc-pair)
-    ;; Return t
->>>>>>> 44b63720
     t))
 
 (defun org-transclusion-content-highest-org-headline ()
