--- conflicted
+++ resolved
@@ -17,11 +17,7 @@
 
 ;; Author:        Noboru Ota <me@nobiot.com>
 ;; Created:       10 October 2020
-<<<<<<< HEAD
-;; Last modified: 28 March 2023
-=======
 ;; Last modified: 08 May 2023
->>>>>>> b3e59a7b
 
 ;; URL: https://github.com/nobiot/org-transclusion
 ;; Keywords: org-mode, transclusion, writing
