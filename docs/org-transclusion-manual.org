#+title: Org-transclusion User Manual
#+author: Noboru Ota <me@nobiot.com>
#+macro: version 1.4.x
#+macro: modified 18 December 2025

#+language: en
#+export_file_name: org-transclusion.texi
#+texinfo_dir_category: Emacs
#+texinfo_dir_title: Org-transclusion: (org-transclusion)
#+texinfo_dir_desc: Transclusion in Org mode
#+texinfo: @paragraphindent asis

#+options: toc:nil ':t

#+html: <a href="https://www.gnu.org/software/emacs/"><img alt="GNU Emacs" src="https://img.shields.io/static/v1?logo=gnuemacs&logoColor=fafafa&label=Made%20for&message=GNU%20Emacs&color=7F5AB6&style=flat"/></a>
#+html: <a href="http://elpa.gnu.org/packages/org-transclusion.html"><img alt="GNU ELPA" src="https://elpa.gnu.org/packages/org-transclusion.svg"/></a>
#+html: <a href="http://elpa.gnu.org/devel/org-transclusion.html"><img alt="GNU-devel ELPA" src="https://elpa.gnu.org/devel/org-transclusion.svg"/></a>
#+html: <img alt="GPLv3" src="https://img.shields.io/badge/License-GPLv3-blue.svg">

This manual is for Org-transclusion version {{{version}}}.

Last updated: {{{modified}}}.

#+transclude: [[../README.org::whatis]]

#+texinfo: @insertcopying

* COPYING
:PROPERTIES:
:COPYING: t
:END:

<<<<<<< HEAD
Copyright (C) 2021-2025  Free Software Foundation, Inc.
=======
Copyright (C) 2021-2026  Free Software Foundation, Inc.
>>>>>>> 5e740e46

#+begin_quote
Permission is granted to copy, distribute and/or modify this document
under the terms of the GNU Free Documentation License, Version 1.3 or
any later version published by the Free Software Foundation; with no
Invariant Sections, with the Front-Cover Texts being “A GNU Manual,” and
with the Back-Cover Texts as in (a) below.  A copy of the license is
included in the section entitled “GNU Free Documentation License.”

(a) The FSF’s Back-Cover Text is: “You have the freedom to copy and
modify this GNU manual.”
#+end_quote

* Example Use Cases & Main Features

#+transclude: [[../README.org::#use-cases]] :only-contents

* Installation

#+transclude: [[../README.org::*Installation]] :only-contents

* Getting Started
:PROPERTIES:
:DESCRIPT: To get running in 5 minutes
:CUSTOM_ID: getting-started
:END:

#+findex: org-transclusion-add
#+findex: org-transclusion-add-all
#+findex: org-transclusion-make-from-link
#+findex: org-transclusion-open-source
#+findex: org-transclusion-move-to-source
#+findex: org-transclusion-refresh
#+vindex: org-transclusion-map

The basic idea of Org-transclusion is simple: insert a copy of text content via a file link or ID link within an Org file. This is an Org Mode version of transclusion.

To transclude content via a link, use one of the following commands:

- ~org-transclusion-add~

- ~org-transclusion-add-all~

- ~org-transclusion-make-from-link~

For example, if you have an ID link in your Org file like this:

#+begin_example
[[id:20210501T171427.051019][Bertrand Russell]]
#+end_example

Simply type to add =#+transclude:= in front of the link like the example below.

#+begin_example
#+transclude: [[id:20210501T171427.051019][Bertrand Russell]]
#+end_example

Put your cursor somewhere on this keyword line and type ~M-x org-transclusion-add RET~, and you will see the text content that the ID points to replace the whole line. If you have multiple links with a transclude keyword, you can type ~M-x org-transclusion-add-all RET~ to add all transclusions in the current buffer.

Alternatively, you can also put cursor somewhere on the link and type  ~M-x org-transclusion-make-from-link RET~. That will insert another line with ~#+transclusion:~ keyword added in front of a copy of the original link in the next empty line.

The transcluded paragraphs will be visually marked with a vertical line "| " in the fringe (on graphical display) or in the beginning of line (on a text-only terminal) by default. The source (original) of the transcluded paragraphs will be also visually marked with an overlay. The appearance of these visual elements can be customized (refer to section [[#faces][Faces & fringe bitmap]]).

The transcluded text is *read-only* but you can copy it and export it as normal text. Org-transclusion remembers where it has transcluded the text from (its source buffer).

You can call a number of useful commands with a single letter (by default). For example, you can press =o= to open the source buffer of the transclusion at point, or =O= (capital "o") to open and move to it. Press =g= to refresh the transclusion. Press =e= to start live-sync edit. For more detail, inspect the documentation of each command. Press =d= to remove the transcluded content, putting the original =#+transclude: [[id:id-of-the-content]]=.

This single-letter-context-menu is defined in ~org-transclusion-map~. The default keybindings are shown below. Adapt them to your liking, especially if you use Vim keybindings with Evil Mode, etc.

#+name: org-transclusion-map
#+caption: Default org-transclusion-map
#+begin_example
key             binding
---             -------

C-c             Prefix Command
TAB             org-cycle
D               org-transclusion-demote-subtree
O               org-transclusion-move-to-source
P               org-transclusion-promote-subtree
d               org-transclusion-remove
C-d             org-transclusion-detach
e               org-transclusion-live-sync-start
g               org-transclusion-refresh
o               org-transclusion-open-source

    † Also inherits ‘org-mode-map’ as of development version 1.1.1.0.20220106.203639
      and planned to be part of 1.2.0

#+end_example

This should get you started with Org-transclusion. There are more options and customizing options available for you to fine-tune the text content you transclude. Explore the rest of the user manual and play with Org-transclusion to get familiar with it.

* Usage
:PROPERTIES:
:DESCRIPTION: Features in detail
:CUSTOM_ID: usage
:END:
** Org-transclusion mode, activate, and deactivate

#+cindex: Activate / Deactivate
#+findex: org-transclusion-mode
#+findex: org-transclusion-activate
#+findex: org-transclusion-deactivate
#+cindex: Properties
#+cindex: Property - :disable-auto
#+vindex: org-transclusion-add-all-on-activate

Org-transclusion is a local minor mode; however, you do not need to explicitly call ~org-transclusion-mode~. The minor mode is intended to be just a convenient wrapper to let you easily toggle between =activate= and =deactivate=.

As you saw in the [[#getting-started][Getting Started section]] above, calling ~org-transclusion-add~ or ~org-transclusion-add-all~ is enough to add transclusions in your current buffer.

The minor mode is automatically turned on locally for your current buffer through one of these commands. All it does is to call ~org-transclusion-activate~  to activate hooks and some other variables. Their main purpose is to keep files in the filesystem clear of the transcluded content.

Turn off the minor mode or use ~org-transclusion-deactivate~; you will remove all the transclusions in the current buffer and clear the hooks and other setup variables.

If you prefer, you can use ~org-transclusion-mode~ as your entry command for transclusion. When customizable variable ~org-transclusion-add-all-on-activate~ is non-nil (it is =t= by default), turning on the minor mode calls the ~org-transclusion-add-all~ command to attempt to add all transclusions automatically in the current buffer.

You can control whether or not transclusions are to be added automatically per transclude keyword. By default, ~org-transclusion-add-all~ (it is also used by ~org-transclusion-mode~) will work on every transclude keyword in the buffer. Add =:disable-auto= property to a keyword as shown in the example below; =add-all= skips transclude keywords with it.

#+begin_example
#+transclude: [[file:path/to/file.org]] :disable-auto
#+end_example

You can override the =:disable-auto= property by manually calling ~org-transclusion-add~ at point. There are various properties like =:disable-auto= to control each transclusion (refer to [[#cindex][Index - Features]] for a list).

** Org links supported
:PROPERTIES:
:CUSTOM_ID: org-links-supported
:END:

#+cindex: Org Links Supported
#+cindex: Property - :only-contents

Transclusion has been tested to work for the following types of links:

- File link for an entire org file/buffer; e.g. =[[file:~/org/file.org][My Org Notes]]=
- File link with =::*heading=
- File link with =::#custom-id=
- File link with =::name= for blocks (e.g. blocked quotations), tables, and links
- File link with =::dedicated-target=; this is intended for linking to a paragraph. See below.
- ID link =id:uuid=
- File link for non-org files (tested with =.txt= and =.md=); for these, the whole buffer gets transcluded

#+ATTR_TEXINFO: :tag Note
#+begin_quote
Search-options =::/regex/= and =::number= do not work as intended.
#+end_quote


For transcluding a specific paragraph, there are two main ways: Org Mode's [[https://orgmode.org/manual/Internal-Links.html#Internal-Links][dedicated-target]] and =:only-contents= property.

For dedicated targets, the target paragraph must be identifiable by a dedicated target with a =<<paragraph-id>>=:

#+begin_example
Lorem ipsum dolor sit amet, consectetur adipiscing elit.
Suspendisse ac velit fermentum, sodales nunc in,
tincidunt quam. <<paragraph-id>>
#+end_example

It is generally assumed that the =paragraph-id= is placed after its content, but it is not an absolute requirement; it can be in the beginning (before the content) or in the middle of it.

For the =:only-contents= property, refer to sub-section [[#filtering-org-elements-per-transclusion][Filtering Org elements per transclusion]].

** Transclude over a network with ~hyper://~, ~http://~, etc.
:PROPERTIES:
:CUSTOM_ID: network-transclusion
:END:
#+cindex: Links with hyper://, http://, and other protocols

Version 1.4 includes changes which make it possible for asynchronously
transclude content, e.g., over a network.  To transclude content via
=http://=, first install the ~org-transclusion-http~ extension (see
[[#extensions][extensions]]), then run ~M-x org-transclusion-add~ on the following link
to transclude the HTML element with the "#emacs" id:

#+begin_example
#+transclude: [[https://ushin.org/software.html#emacs]]
#+end_example

To transclude content via =hyper://=, first install the
~hyperdrive-org-transclusion~ extension (see [[#extensions][extensions]]), then run ~M-x
org-transclusion-add~ on the following link to transclude the Org
heading with the property ~CUSTOM_ID: emacs~ inside the ~/software.org~
file inside the USHIN hyperdrive:

#+begin_example
#+transclude: [[hyper://aaj45d88g4eenu76rpmwzjiabsof1w8u6fufq6oogyhjk1ubygxy/software.org#%3A%3A%23emacs]]
#+end_example

** Control levels of headlines per transclusion

#+cindex: Property - :level
#+findex: org-transclusion-demote-subtree
#+findex: org-transclusion-promote-subtree
#+findex: org-transclusion-make-from-link

When you transclude Org contents, you can specify a different headline level than those of the source Org file.

Use the =:level= property with a value of single digit number from 1 to 9 like this example below.

#+begin_example
#+transclude: [[file:path/to/file.org::*Headline]] :level 2
#+end_example

The top level of the transcluded headline will be set to the value of =:level= property -- in this example, level 2 regardless of that in the source. When the headline contains sub-headlines, they will be all automatically promoted or demoted to align according to how many levels the top of the subtree will move.

When you transclude an entire Org file, it may contain multiple subtrees. In such cases, the top-most level among the subtrees will be set according to the =:level= property; the rest of headlines in the buffer will align accordingly.

Other ways to control include the following.

- ~org-transclusion-make-from-link~ ::
  Make a transclusion keyword from a link at point. If you pass a positive number 1-9 with =digit-argument= (e.g. prefix ~M-x~ with ~C-2~ to pass "2"), this function automatically puts the =:level= property to the resultant transclusion keyword.

- ~org-transclusion-promote-subtree~ ::
  Promote transcluded subtree at point. Mapped to "P" (capital "p") by default in ~org-transclusion-map~

- ~org-transclusion-demote-subtree~ ::
  Demote transcluded subtree at point. Mapped to "D" (capital "d") by default in ~org-transclusion-map~

** Filter Org elements per transclusion
:PROPERTIES:
:CUSTOM_ID: filtering-org-elements-per-transclusion
:END:

#+cindex: Filters
#+vindex: org-transclusion-exclude-elements
#+vindex: org-transclusion-include-first-section
#+cindex: Property - :only-contents

You can control what elements to include in many different ways with using various filters. The filters work in two layers: customizable variable and properties per transclude keyword.

The following two customizable variables are applicable to all transclusions globally. You can think of them as the global default.

- =org-transclusion-exclude-elements= ::

  This customizable variable globally defines the exclusion filter for elements. It is a list of symbols; the acceptable values can be seen by inspecting =org-element-all-elements=. The default is to exclude =property-drawer=.

  Refer also to the [[#customizable-filter-to-exclude-certain-org-elements][sub-section on this user option]].

- =org-transclusion-include-first-section= ::

  This customizing variable globally defines whether or not to include the first section of the source Org file. The first section is the part before the first headline -- that's the section that typically contains =#+title=, =#+author=, and so on. Many people also write notes in it without adding any headlines. Note that this user option's default is now =t= (changed from =nil= as users seem to spend time to "correct" this issue). Turn it to =t= if you wish to transclude the content from the first section of your Org files. If you wish to exclude the "meta data" defined by =#+title= and others, exclude =keyword= as described in this section -- these meta data are defined with using the =keyword= element of Org Mode.

  Refer also to the [[#include-the-section-before-the-first-headline-org-file-only][sub-section on this user option]].

In addition to the global user options above, you can fine-tune the default exclusion filter per transclusion. Add following properties to transclusions you wish to apply additional filters.

- =:only-contents= ::
  This property lets you exclude titles of headlines when you transclude a subtree (headline); you transclude only the contents. When the subtree contains sub-headlines, all the contents will be transcluded.

  Add =:only-contents= without any value like this example:

#+begin_example
#+transclude: [[file:path/to/file.org]] :only-contents
#+end_example

- =:exclude-elements= ::
  This property lets you *add* elements to exclude per transclusion on top of the variable ~org-transclusion-exclude-elements~ defines. You cannot *remove* the ones defined by it; thus, it is intended that you use the customizable variable as your global default and fine-tune it by the property per transclusion.

  Add =:exclude-elements= with a list of elements (each one as defined by =org-element-all-elements=) separated by a space inside double quotation marks like this example:

#+begin_example
#+transclude: [[file:path/to/file.org]] :exclude-elements "drawer keyword"
#+end_example

You can combine =:only-contents= and =:exclude-elements= to control how you transclude a subtree. With these properties, you can really have great control over what to include and exclude. It might be a little overwhelming at a time but the changes via properties are easy to change -- simply press =d= to remove the transclusion, change the properties, and transclude again to see a new result.

- =:expand-links= ::
  This property lets you expand the file names in links to absolute file names.

You can use the property in the following way.

#+begin_example
#+transclude: [[file:path/to/file.org]] :expand-links
#+end_example

As an exanmple if you have the content of this source file like this:

#+begin_example
This is a sample file link to [[file:test2.org]].
#+end_example

For this source file, you will get the following transclusion with the link expanded [fn:1]

#+begin_example
This is a sample file link to [[file:/home/user/org/test2.org]].
#+end_example

[fn:1] "Expanding" in Emacs means converting a relative file name to an absolute one. Info node `(elisp) File-Name-Expansion'

*** Notes on excluding the headline element

If you add =headline= as a list of elements to exclude, you exclude sub-headlines within your subtrees and you will still transclude the content of the top-most headline of the subtrees.

If you are transcluding only one subtree, this should be intuitive. If you transclude a whole buffer, you might be transcluding multiple subtrees. In some cases, this can be a little anti-intuitive. In the following examples, you will be transcluding three subtrees -- even though the first headline levels are lower than the third one, the first two are still the top-most level of their own respective subtrees.

#+begin_example
  ** Headline 1
     Content of Headline 1
  ** Headline 2
     Content of Headline 2
  * Headline 3
    Content of Headline
#+end_example

** Detach transclusion and copy source buffer
:PROPERTIES:
:CUSTOM_ID: detach
:END:

#+cindex: Detach transclusion
#+findex: org-transclusion-detach

Detach is added to the current development version and is planned to be part of release version 1.4.0, and thus available only in GNU-devel ELPA. If you are using GNU ELPA, it will be available with the release of 1.4.0.

    - New command ~org-transclusion-detach~ can be used on the transclusion
      at point. It turns it into a normal, edtitable text content.

      You can undo this operation.

      In addition, you can press ~C-d~ directly on the transclusion at point
      to detach it.  This is because the command is bound to ~C-d~ by
      default in 'org-transclusion-map'.

    - ~org-transclusion-refresh~ now accepts universal argument such as
      ~C-u M-x org-transclusion-refresh~ and detaches the transclusion at
      point.

      You can undo this operation.

    - ~org-transclusion-add~ now accepts universal argument such as 'C-u M-x
      org-transclusion-add' and copies the source content rather than
      transclude it.

      You can undo this operation.

** Live-sync edit
:PROPERTIES:
:CUSTOM_ID: live-sync-edit
:END:

#+cindex: Live-sync edit
#+findex: org-transclusion-live-sync-start
#+findex: org-transclusion-live-sync-exit
#+findex: org-transclusion-live-sync-paste
#+vindex: org-transclusion-live-sync-map

*Experimental.* You can start live-sync edit by pressing =e= (by default) on a text element you want to edit. This will call ~org-transclusion-live-sync-start~ and put a colored overlay on top of the region being live-synced and brings up another buffer that visits the source file of the transclusion. The source buffer will also have a corresponding overlay to the region being edited and live-synced.

If you have other windows open, they will be temporarily hidden -- Org-transclusion will remembers your current window layout and attempts to recover it when you exit live-sync edit.

In the live-sync edit region, you can freely type to edit the transclusion or source regions; they will sync simultaneously.

Once done with editing, press =C-c C-c= to exit live-sync edit. The key is bound to ~org-transclusion-live-sync-exit~. It will turn off the live sync edit but keep the transclusion on.

In the live-sync edit region, the normal ~yank~ command (~C-y~) is replaced with a special command ~org-transclusion-live-sync-paste~. This command lets the pasted text inherit the text-properties of the transcluded region correctly; the normal yank does not have this feature and thus causes some inconvenience in live-sync edit. If you use vim keybindings (e.g. ~evil-mode~), it is advised that you review the default keybindings. You can customize the local keybindings for the live-sync region by ~org-transclusion-live-sync-map~.

*Note*: During live-sync edit, file's content gets saved to the file system as is -- i.e. the transcluded text will be saved instead of the =#+transclude:= keyword. If you kill buffer or quit Emacs, other hooks will still remove the transclusion to keep the file clear of the transcluded copy, leaving only the keyword in the file system.

#+begin_src elisp :exports no
  (substitute-command-keys "\\{org-transclusion-live-sync-map}")
#+end_src

#+name: org-transclusion-live-sync-map
#+caption: Default org-transclusion-live-sync-map
#+begin_example
 key                   binding
 ---                   -------

 C-c                   Prefix Command
 C-y                   org-transclusion-live-sync-paste

 C-c C-c               org-transclusion-live-sync-exit

    † Also inherits ‘org-mode-map’
#+end_example

** Transclude source file into src-block
:PROPERTIES:
:CUSTOM_ID: transclude-source-file-into-src-block
:END:

#+cindex: Transclude into Org's src-block
#+cindex: Property - :src
#+cindex: Property - :rest

This feature is provided as an [[#extensions][extension]] (default on).

You can transclude a source file into an Org's src block. Use the =:src= property and specify the language you would like to use like this:

#+begin_example
#+transclude: [[file:../../test/python-1.py]] :src python
#+end_example

The content you specify in the link gets wrapped into a src-block with the language like this:

#+begin_example
,#+begin_src python
[... content of python-1.py]
,#+end_src
#+end_example

Use =:rest= property to define additional properties you would like to add for the src-block. The double quotation marks are mandatory for the =:rest= property.

#+begin_example
#+transclude: [[file:../../test/python-3.py]]  :src python :rest ":session :results value"
#+end_example

The source block will have the additional properties:
#+begin_example
,#+begin_src python :session :results value
#+end_example

With since 2023-03-28 update, you can also use live-sync the source code
transcluded into src-block. It is planned to be added to the next stable
release.

** Transclude range of lines for text and source files
:PROPERTIES:
:CUSTOM_ID: transclude-range-of-lines-for-text-and-source-files
:END:

#+cindex: Transclude range of lines

This feature is provided as an [[#extensions][extension]] (default on).

When you transclude text files other than Org files, you can use following properties to specify a range of lines to transclude.

*** =:lines= property to specify a range of lines

#+cindex: Property - :lines

You can specify a range of lines to transclude from a source and text file. Use the =:lines= property like this.

#+begin_example
#+transclude: [[file:../../test/test.txt]] :lines 3-5
#+end_example

The rage is specified by the number "3-5"; in this case, lines from 3 to 5, both lines inclusive.

To transclude a single line, have the the same number in both places (e.g. 10-10, meaning line 10 only).

One of the numbers can be omitted. When the first number is omitted (e.g. -10), it means from the beginning of the file to line 10. Likewise, when the second number is omitted (e.g. 10-), it means from line 10 to the end of file.

You can combine =:lines= with =:src= to transclude only a certain range of source files (Example 1 below).

For Org's file links, you can use [[https://orgmode.org/manual/Search-Options.html][search options]] specified by the "::" (two colons) notation. When a search finds a line that includes the string, the Org-transclude counts it as the starting line 1 for the  =:lines= property.

Example 1: This transcludes the four lines of the source file from the line that contains string "id-1234" (including that line counted as line 1).
#+begin_example
#+transclude: [[file:../../test/python-1.py::id-1234]] :lines 1-4 :src python
#+end_example

Example 2: This transcludes only the single line that contains the line found by the search option for text string "Transcendental Ontology"
#+begin_example
#+transclude: [[file:../../test/test.txt::Transcendental Ontology]] :lines 1-1
#+end_example

#+ATTR_TEXINFO: :tag Note
#+begin_quote
Search-options =::/regex/= and =::number= do not work as intended.
#+end_quote

*** =:end= property to specify a search term to dynamically look for the end of a range

#+cindex: Property - :end

You can add =:end= property and specify the search term as its value. Surround the search term with double quotation marks (mandatory).

See Example 3 below. This transclusion will look for =id-1234= as the beginning line of the range as specified by the search option =::id-1234= in the link. With the =:end= property, the search string =id-1234 end here= defines the end of the range. The search looks for =id-123 end here= in the body text. When found, the line one before the search string is used as the ending line (thus, the transcluded range will not contain string =id-1234 end here=).

You can also combine =:lines= with =:end=.  It will only displace the beginning, and the end part of the range (the second number after the hyphen "-") is ignored. In the same example, the beginning of the range is the next line after "id-1234" (line 2).  Instead of transcluding all the text until the end of the buffer, the end is defined by the =:end= property (one line before the string =id-1234 end here= is found).

Example 3:
#+begin_example
#+transclude: [[file:../../test/python-1.py::id-1234]] :lines 2- :src python :end "id-1234 end here"
#+end_example

*** =:thing-at-point= or =:thingatpt= property to specify a "thing" to transclude from the source.

#+cindex: Property - :thing-at-point
#+cindex: Property - :thingatpt

You can add =:thing-at-point= or =:thingatpt= (they are synonyms with each other and both work) property to transclude a certain "thing" at point to be transcluded. The following text elements have been tested to work:

- sentence
- paragraph
- defun
- sexp

#+ATTR_TEXINFO: :tag Note
#+begin_quote
As it stands now, you cannot use =:thing-at-point= or =:thingatpt= to specify the precise beginning of the thing within a line -- it is always the beginning of the line.
#+end_quote

#+ATTR_TEXINFO: :tag Note
#+begin_quote
The definition of sentence is controlled by various variables in Emacs. It is suggested to consult the documentation of function ~sentence-end~. For those  who do not use double-space after a period (in the language this is relevant), it is probably more intuitive to turn off customizing  ~sentence-end-double-space~. The default behavior is this: "Non-nil means a single space does not end a sentence."
#+end_quote

See Example 4. When you have a text file for prose, you can use paragraph or sentence as a "thing" to transclude. In this example, the beginning of the source of transclude is specified by the search option with "::Once upon a time".  The two colons "::" immediately following the file name denote the search option, which is a built-in Org syntax. Then the paragraph or sentence beginning "Once upon a time" is transcluded. When the source file contains multiple occurrences of "Once upon a time", the first one is taken.

Example 4:
#+begin_example
#+transclude: [[./things-at-point-dir/story.txt::Once upon a time][story]]  :thing-at-point paragraph

#+transclude: [[./things-at-point-dir/story.txt::Once upon a time][story]]  :thingatpt sentence
#+end_example

You can combine =:thing-at=point= (or =:thingatpt=) with =:src= property so that the transcluded text is wrapped in Org's source block. Example 5 shows a way to do so. id​:​1234567890 is assumed to be present as comment in the source file.

Example 5:
#+begin_example
#+transclude: [[./things-at-point-dir/baz.el::id:1234567890][barz-baz-fuzz]]  :src elisp

#+transclude: [[./things-at-point-dir/baz.el::foo][barz-baz-fuzz]]  :src elisp :thing-at-point sexp

#+transclude: [[./things-at-point-dir/baz.el::id:1234567890][barz-baz-fuzz]]  :src elisp :thingatpt defun
#+end_example

*** Transclude HTML content with Pandoc
#+cindex: Transclude HTML content with Pandoc

If you have Pandoc installed, you can transclude local HTML files
as Org documents.

This feature is provided as an [[#extensions][extension]] (default off).

#+begin_example
#+transclude: [[file:../test/source-html-no-ext]]
#+end_example

Since it's not currently possible to add anchor links to local =file:= Org links,
HTML transclusions always render the entire document as Org.  However, packages
which transclude HTML documents over a network protocol that supports link
fragments, such as [[https://git.sr.ht/~ushin/hyperdrive-org-transclusion][hyperdrive-org-transclusion]] and [[https://git.sr.ht/~ushin/org-transclusion-http][org-transclusion-http]], are
able to render specific HTML elements by tag (see [[#network-transclusion][subsection]]).

*** Chunks of noweb files
#+cindex: noweb chunks
#+cindex: Property - :noweb-chunk

It is possible to transclude named chunks of noweb[fn:1] files using the =:noweb-chunk=
property. The name of the chunk is appended to the file name, separated by `::'.

For example to transclude chunk =chunk-A= from file =file.nw= do this:

#+begin_example
#+transclude: [[./file.nw::chunk-A]] :noweb-chunk
#+end_example

You can combine the =:noweb-chunk= property with other properties. Like
using =:src=  to put the chunk into a source block:

#+begin_example
#+transclude: [[./file.nw::chunk-A]] :noweb-chunk :src python
#+end_example

Or extracting certain lines with the =:lines= property:

#+begin_example
#+transclude: [[./file.nw::chunk-A]] :noweb-chunk :src python :lines 2-5
#+end_example

Note that chunks are transcluded as is, without recursively replacing other noweb links.

[fn:1]  [[https://github.com/nrnrnr/noweb]]

** Extensions
:PROPERTIES:
:CUSTOM_ID: extensions
:END:

#+cindex: Extensions
#+vindex: org-transclusion-extensions
#+cindex: Extension - org-transclusion-indent-mode
#+cindex: Extension - org-transclusion-src-lines
#+cindex: Extension - org-transclusion-font-lock
#+cindex: Extension - org-transclusion-html

Org-transclusion provides a simple extension framework, where you can use ~customize~ to selectively add new features.

If you use ~customize~, the features are loaded automatically. Note that it does not "unload" the feature until you relaunch Emacs.

If you do not use ~customize~ (e.g. Doom), you may need to explicitly require an extension. For example, to activate ~org-transclusion-indent-mode~, you might need to add something like this in your configuration file.

 #+BEGIN_SRC emacs-lisp
   ;; Ensure that load-path to org-transclusion is already added
   ;; If you installed it with the built-in package.el, this should be already done.
   ;; (add-to-list  'load-path "path/to/org-transclusion/")
   (with-eval-after-load 'org-transclusion
     (add-to-list 'org-transclusion-extensions 'org-transclusion-indent-mode)
     (require 'org-transclusion-indent-mode))
 #+END_SRC

Currently, the following extensions are available.

- (off by default) ~org-transclusion-indent-mode~ ::

  Support org-indent-mode. Known limitation: when transcluded, the source will temporarily lose the indentation. When the transclusion is removed, the source will regain the indentation.

- (on by default) ~org-transclusion-src-lines~ ::

  Add features for =:src= and =:lines= properties to =#+transclude=. It is meant for non-Org files such as program source and text files

- (on by default) ~org-transclusion-font-lock~ ::

  Add font-lock for =#+transclude=. Org mode's standard syntax treats the combination of a =#+transclude:= keyword and a link used by Org-transclusion as a keyword. This means it applies the ~org-meta-line~ face and the link part cannot be toggled as a normal link. This extension adds ~org-transclusion-keyword~ face to the keyword part and lets the link part to be treated as a normal link for ~org-toggle-link-display~.

- (off by default) ~org-transclusion-html~ ::

  Transclude local HTML files by converting them to Org with Pandoc.

- (off by default) ~org-transclusion-http~ ::

  Asynchronously transclude remote HTML files (and other file types)
  over HTTP.  To use this feature, first install [[https://git.sr.ht/~ushin/org-transclusion-http][org-transclusion-http]]
  and then add the following snippet to your configuration:

#+BEGIN_SRC emacs-lisp
  (with-eval-after-load 'org-transclusion
    (add-to-list 'org-transclusion-extensions 'org-transclusion-http)
    (require 'org-transclusion-http))
#+END_SRC

- (off by default) ~hyperdrive-org-transclusion~ ::

  Asynchronously transclude remote hyperdrive files over HTTP.  To use this
  feature, first install [[https://git.sr.ht/~ushin/hyperdrive-org-transclusion][hyperdrive-org-transclusion]] and then add the following
  snippet to your configuration:

#+BEGIN_SRC emacs-lisp
  (with-eval-after-load 'org-transclusion
    (add-to-list 'org-transclusion-extensions 'hyperdrive-org-transclusion)
    (require 'hyperdrive-org-transclusion))
#+END_SRC

* Customizing

#+vindex: org-transclusion-extensions
#+vindex: org-transclusion-add-all-on-activate
#+vindex: org-transclusion-mode-lighter
#+vindex: org-transclusion-open-source-display-action-list
#+vindex: org-transclusion-after-add-functions
#+cindex: Hooks - org-transclusion-after-add-functions

You can customize settings in the customization group `org-transclusion'.

- ~org-transclusion-extensions~ :: Defines extensions to be loaded with
  org-transclusion.el. If you use ~customize~, the extensions are loaded by it.
  If you don't, you likely need to explicitly use ~require~ to load them. See [[#extensions][sub-section]]

- ~org-transclusion-add-all-on-activate~ :: Defines whether or not all the
  active transclusions (with =t=) get automatically transcluded on minor mode
  activation (~org-transclusion-mode~). This does not affect the manual
  activation when you directly call ~org-transclusion-activate~

- ~org-transclusion-exclude-elements~ :: See [[#customizable-filter-to-exclude-certain-org-elements][sub-section]]

- ~org-transclusion-include-first-section~ :: See [[#include-the-section-before-the-first-headline-org-file-only][sub-section]]

- ~org-transclusion-open-source-display-action-list~ :: You can customize the
  way the ~org-transclusion-open-source~ function displays the source buffer for
  the transclusion. You specify the "action" in the way defined by the built-in
  ~display-buffer~ function. Refer to its in-system documentation (with ~C-h f~)
  for the accepted values. ~M-x customize~ can also guide you on what types of
  values are accepted.

- ~org-transclusion-mode-lighter~ :: Define the lighter for Org-transclusion
  minor mode. The default is " OT".

- ~org-transclusion-after-add-functions~ :: Functions to be called after a
  transclusion content has been added. The hook runs after the content and the
  read-only text property have been added so it is not supposed to manipulate
  the content but to add further text properties.  For example, it is used by
  the `org-transclusion-indent-mode' extension to support `org-indent-mode'.
  The functions are called with arguments beg and end, pointing to the
  beginning and end of the transcluded content.

The hook can be also used to activate ~org-latex-preview~ for transclusions:

#+begin_src elisp
  (add-hook 'org-transclusion-after-add-functions
            #'(lambda (_beg _end) (org-latex-preview '(16))))
#+end_src

** Customizable filter to exclude certain Org elements
:PROPERTIES:
:CUSTOM_ID: customizable-filter-to-exclude-certain-org-elements
:END:

#+vindex: org-transclusion-exclude-elements

Set customizable variable ~org-transclusion-exclude-elements~ to define which elements to be *excluded* in the transclusion.

The filter works for all supported types of links within an Org file when transcluding an entire Org file, and parts of it (headlines, custom ID, etc.). There is no filter for non-Org files.

It is a list of symbols, and the default is =(property-drawer)=. The accepted values are the ones defined by ~org-element-all-elements~ (Org's standard set of elements; refer to its documentation for an exhaustive list).

You can also fine-tune the exclusion filter per transclusion. Refer to the sub-section on [[#filtering-org-elements-per-transclusion][filtering Org elements per transclusion]].

** Include the section before the first headline (Org file only)
:PROPERTIES:
:CUSTOM_ID: include-the-section-before-the-first-headline-org-file-only
:END:

#+vindex: org-transclusion-include-first-section

You can include the first section (section before the first headline) of an Org file. It is toggled via customizable variable ~org-transclusion-include-first-section~. Its default value is =t=. Set it to =t= (or non-nil) to transclude the first section. It also works when the first section is followed by headlines.

** Faces & fringe bitmap
:PROPERTIES:
:CUSTOM_ID: faces
:END:

#+vindex: org-transclusion-keyword
#+vindex: org-transclusion-source-fringe
#+vindex: org-transclusion-fringe
#+vindex: org-transclusion-source
#+vindex: org-transclusion-source-edit
#+vindex: org-transclusion
#+vindex: org-transclusion-edit
#+vindex: org-transclusion-fringe-bitmap

*** Face for the =#+transclude= keyword

This feature is provided as an [[#extensions][extension]] (default on).

- ~org-transclusion-keyword~ ::

  You can set your own face to the =#+transclude= keyword with using the ~org-transclusion-keyword~ face.

*** Faces for the fringes next to transcluded region and source region

If the fringes that indicate transcluding and source regions are not visible in your system (e.g. Doom), try adding background and/or foreground colors to these custom faces.

- ~org-transclusion-source-fringe~
- ~org-transclusion-fringe~

To customize a face, it's probably the easiest to use ~M-x customize-face~. If you want to use Elisp for some reason (e.g. on Doom), something like this below should set faces. Experiment with the colors of your choice. By default, the faces above have no values.

#+BEGIN_SRC elisp
(set-face-attribute
 'org-transclusion-fringe nil
 :foreground "green"
 :background "green")
#+END_SRC

For colors, where "green" is,  you can also use something like "#62c86a" (Emacs calls it "RGB triple"; you can refer to in-system manual Emacs > Colors). You might also like to refer to a list of currently defined faces in your Emacs by ~list-faces-display~.

Other faces:

The default for faces ~org-transclusion~ and ~org-transclusion-source~ is no color or any other specification (transparent). An intended use of these faces is when you use packages such as ~org-indent-mode~ or ~org-modern~, which might override the fringe ~org-transclusion~ places. To make the translusion and its source visible, you might like to put some background color to source and transclusion.

- ~org-transclusion-source~ ::
  The default is no color specification (transparent).
- ~org-transclusion-source-edit~
- ~org-transclusion~ ::
  The default is no color specification (transparent).
- ~org-transclusion-edit~
- ~org-transclusion-fringe-bitmap~ ::
  It is used for the fringe that indicates the transcluded region. It works only in on a graphical display (not on a text-only terminal).

** Keybindings
#+vindex: org-transclusion-map
#+vindex: org-transclusion-live-sync-map

- ~org-transclusion-map~
#+transclude: [[./org-transclusion-manual.org::org-transclusion-map]]

- ~org-transclusion-live-sync-map~
#+transclude: [[./org-transclusion-manual.org::org-transclusion-live-sync-map]]

* Known Limitations

Note this section is still incomplete, not exhaustive for "known" limitations.

- Org link's search-options =::/regex/= and =::number= do not work as intended.

- ~org-transclusion-live-sync-start~ does not support all Org elements ::
  For transclusions of Org elements or buffers, live-sync works only on the following elements:
  =center-block=, =drawer=, =dynamic-block=, =latex-environment=, =paragraph=, =plain-list=, =quote-block=, =special-block=, =table=, and =verse-block=.

  It is known that live-sync does not work for the other elements; namely:
  =comment-block=, =export-block=, =example-block=, =fixed-width=, =keyword=, =src-block=, and =property-drawer=.

  More technical reason for this limitation is documented in the docstring of function ~org-transclusion-live-sync-enclosing-element~.

  Work is in progress to lift this limitation but I'm still experimenting different ideas.

- ~org-indent-mode~ may not work well with Org-transclusion ::
  A new extension has been added to support ~org-indent-mode~ Refer to [[#extensions][this section]].

- Doom's customization may interfere with Org-transclusion ::
  Refer to issue [[https://github.com/nobiot/org-transclusion/issues/52][#52]]. The symptom is that in Doom you get an error message that includes this: "progn: ‘recenter’ing a window that does not display current-buffer." Adding this in your configuration has been reported to fix the issue:

  ~(advice-remove 'org-link-search '+org--recenter-after-follow-link-a)~

  It is probably rather drastic a measure. I will appreciate it if you find a less drastic way that works. Thank you.

- Org refile does not work "properly" on the transcluded headlines ::
  Refer to issue [[https://github.com/nobiot/org-transclusion/issues/20][#20]]. I don't intend to support this -- refile the source, not the transcluded copy.

- Undo detach does not add the overlay back on the source ::
  This should not break any feature. You can safely refresh the transclusion and recover the source overlay. You can also safely open or moved to the source while the source overlay is not present.

- For =:thing-at-point= or =:thingatpt=, you cannot use them to specify the precise beginning of the thing within a line -- it is always the beginning of the line.

* Credits
** Original idea by John Kitchin
:PROPERTIES:
:CUSTOM_ID: original-idea-by-john-kitchin
:END:

https://github.com/alphapapa/transclusion-in-emacs#org-mode

#+begin_quote
{O} transcluding some org-elements in multiple places
[2016-12-09 Fri] John Kitchin asks:

I have an idea for how I could transclude “copies” or links to org-elements in multiple places and keep them up to date. A prototypical example of this is I have a set of org-contacts in one place, and I want to create a new list of people for a committee in a new place made of “copies” of the contact headlines. But I do not really want to duplicate the headlines, and if I modify one, I want it reflected in the other places. I do not want just links to those contacts, because then I can not do things with org-map-entries, and other org-machinery which needs the actual headlines/properties present. Another example might be I want a table in two places, but the contents of them should stay synchronized, ditto for a code block.

This idea was inspired by https://github.com/gregdetre/emacs-freex.

The idea starts with creating (wait for it…) a new link ;) In a document where I want to transclude a headline, I would enter something like:

transclude:some-file.org::*headline title

Then, I would rely on the font-lock system to replace that link with the headline and its contents (via the :activate-func link property), and to put an overlay on it with a bunch of useful properties, including modification hooks that would update the source if I change the the element in this document, and some visual indication that it is transcluded (e.g. light gray background/tooltip).

I would create a kill-buffer hook function that would replace that transcluded content with the original link. A focus-in hook function would make sure the transcluded content is updated when you enter the frame. So when the file is not open, there is just a transclude link indicating what should be put there, and when it is open, the overlay modification hooks and focus hook should ensure everything stays synchronized (as long as external processes are not modifying the contents).

It seems like this could work well for headlines, and named tables, src blocks, and probably any other element that can be addressed by a name/ID.
#+end_quote

** Text-Clone
=text-clone.el= is an extension of text-clone functions written as part of GNU Emacs in =subr.el=.  The first adaption to extend text-clone functions to work across buffers was published in StackExchange by the user named Tobias in March 2020. It can be found at https://emacs.stackexchange.com/questions/56201/is-there-an-emacs-package-which-can-mirror-a-region/56202#56202. The text-clone library takes this line of work further.

* Contributing

#+transclude: [[../README.org::*Contributing]] :only-contents

* Index - Features
:PROPERTIES:
:CUSTOM_ID: cindex
:APPENDIX: t
:INDEX:    cp
:DESCRIPTION: Key concepts & features
:END:

* Index - Commands
:PROPERTIES:
:APPENDIX: t
:INDEX:    fn
:DESCRIPTION: Interactive functions
:END:

* Index - User Options
:PROPERTIES:
:APPENDIX: t
:INDEX:    vr
:DESCRIPTION: Customizable variables & faces
:END:

* GNU Free Documentation License
:PROPERTIES:
:appendix: t
:END:

#+texinfo: @include fdl.texi

#  LocalWords:  href img src devel GPLv texinfo insertcopying toc RET findex
#  LocalWords:  vindex cindex dir

# Local Variables:
# time-stamp-start: "modified +\\\\?"
# End:<|MERGE_RESOLUTION|>--- conflicted
+++ resolved
@@ -30,11 +30,7 @@
 :COPYING: t
 :END:
 
-<<<<<<< HEAD
-Copyright (C) 2021-2025  Free Software Foundation, Inc.
-=======
 Copyright (C) 2021-2026  Free Software Foundation, Inc.
->>>>>>> 5e740e46
 
 #+begin_quote
 Permission is granted to copy, distribute and/or modify this document
