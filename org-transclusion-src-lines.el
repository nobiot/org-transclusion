;;; org-transclusion-src-lines.el --- Extension -*- lexical-binding: t; -*-

;; Copyright (C) 2021-2025  Free Software Foundation, Inc.

;; This program is free software: you can redistribute it and/or modify it
;; under the terms of the GNU General Public License as published by the
;; Free Software Foundation, either version 3 of the License, or (at your
;; option) any later version.

;; This program is distributed in the hope that it will be useful, but
;; WITHOUT ANY WARRANTY; without even the implied warranty of
;; MERCHANTABILITY or FITNESS FOR A PARTICULAR PURPOSE.  See the GNU
;; General Public License for more details.

;; You should have received a copy of the GNU General Public License along
;; with this program.  If not, see <http://www.gnu.org/licenses/>.

;; Author: Noboru Ota <me@nobiot.com>
;; Created: 24 May 2021
;; Last modified: 03 January 2025

;;; Commentary:
;;  This is an extension to `org-transclusion'.  When active, it adds features
;;  for non-Org files such as program source and text files

;;; Code:

(require 'org-transclusion)
(require 'org-element)
(declare-function text-clone-make-overlay "text-clone")
(declare-function org-transclusion-live-sync-buffers-others-default
             "org-transclusion")
(declare-function org-transclusion-org-file-p "org-transclusion")
(declare-function org-transclusion-content-format "org-transclusion")

;;;; Setting up the extension

<<<<<<< HEAD
;; Add a new transclusion type
(add-hook 'org-transclusion-add-functions
          #'org-transclusion-add-src-lines)
;; Keyword values
(add-hook 'org-transclusion-keyword-value-functions
          #'org-transclusion-keyword-value-lines)
(add-hook 'org-transclusion-keyword-value-functions
          #'org-transclusion-keyword-value-src)
(add-hook 'org-transclusion-keyword-value-functions
          #'org-transclusion-keyword-value-rest)
(add-hook 'org-transclusion-keyword-value-functions
          #'org-transclusion-keyword-value-end)
(add-hook 'org-transclusion-keyword-value-functions
           #'org-transclusion-keyword-value-noweb-chunk)
(add-hook 'org-transclusion-keyword-value-functions
          #'org-transclusion-keyword-value-thing-at-point)
;; plist back to string
(add-hook 'org-transclusion-keyword-plist-to-string-functions
          #'org-transclusion-keyword-plist-to-string-src-lines)

;; Transclusion content formatting
(add-hook 'org-transclusion-content-format-functions
          #'org-transclusion-content-format-src-lines)

;; Open source buffer
(add-hook 'org-transclusion-open-source-marker-functions
          #'org-transclusion-open-source-marker-src-lines)
;; Live-sync
(add-hook 'org-transclusion-live-sync-buffers-functions
          #'org-transclusion-live-sync-buffers-src-lines)
=======
;;;###autoload
(define-minor-mode org-transclusion-src-lines-mode ()
  :lighter nil
  :global t
  :group 'org-transclusion
  (if org-transclusion-src-lines-mode
      (org-transclusion-extension-functions-add-or-remove
       org-transclusion-src-lines-extension-functions)
    (org-transclusion-extension-functions-add-or-remove
     org-transclusion-src-lines-extension-functions :remove)))

(defvar org-transclusion-src-lines-extension-functions
  (list
   ;; Add a new transclusion type
   (cons 'org-transclusion-add-functions #'org-transclusion-add-src-lines)
    ;; Keyword values
   (cons 'org-transclusion-keyword-value-functions
         '(org-transclusion-keyword-value-lines
           org-transclusion-keyword-value-src
           org-transclusion-keyword-value-rest
           org-transclusion-keyword-value-end
           org-transclusion-keyword-value-thing-at-point))
   ;; plist back to string
   (cons 'org-transclusion-keyword-plist-to-string-functions
         #'org-transclusion-keyword-plist-to-string-src-lines)
   ;; Transclusion content formatting
   (cons 'org-transclusion-content-format-functions
         #'org-transclusion-content-format-src-lines)
   ;; Open source buffer
   (cons 'org-transclusion-open-source-marker-functions
         #'org-transclusion-open-source-marker-src-lines)
   ;; Live-sync
   (cons 'org-transclusion-live-sync-buffers-functions
         #'org-transclusion-live-sync-buffers-src-lines))
  "Alist of functions to activate `org-transclusion-src-lines'.
CAR of each cons cell is a symbol name of an abnormal hook
\(*-functions\). CDR is either a symbol or list of symbols, which
are names of functions to be called in the corresponding abnormal
hook.")
>>>>>>> 44b63720

;;; Functions

(defun org-transclusion--bounds-of-n-things-at-point (thing count)
  "Return the bounds of COUNT THING (s) -at-point."
  (save-excursion
    (let ((bounds (bounds-of-thing-at-point thing)))
      (when bounds
        (push-mark (car bounds) t t)
        (goto-char (cdr bounds))
        (while (and (> count 1) bounds)
          (setq bounds (bounds-of-thing-at-point thing))
          (when bounds
            (if (> count 1)
                (forward-thing thing)
              (goto-char (cdr bounds)))
            (setq count (1- count))))
        (car (region-bounds))))))

(defun org-transclusion-add-src-lines (link plist)
  "Return a list for non-Org text and source file.
Determine add function based on LINK and PLIST.

Return nil if PLIST does not contain \":src\" or \":lines\" properties."
  (cond
   ((plist-get plist :src)
    (append '(:tc-type "src")
            (org-transclusion-content-src-lines link plist)))
   ;; :lines needs to be the last condition to check because :src INCLUDE :lines
   ((or (plist-get plist :lines)
        (plist-get plist :end)
        ;; Link contains a search-option ::<string>
        ;; and NOT for an Org file
        (and (org-element-property :search-option link)
            (not (org-transclusion-org-file-p (org-element-property :path link)))))
    (append '(:tc-type "lines")
            (org-transclusion-content-range-of-lines link plist)))))

(defun org-transclusion-content-range-of-lines (link plist)
  "Return a list of payload for a range of lines from LINK and PLIST.

You can specify a range of lines to transclude by adding the :line
property to a transclusion keyword like this:

    #+transclude: [[file:path/to/file.ext]] :lines 1-10

This is taken from Org Export (function
`org-export--inclusion-absolute-lines' in ox.el) with one
exception.  Instead of :lines 1-10 to exclude line 10, it has
been adjusted to include line 10.  This should be more intuitive
when it comes to including lines of code.

In order to transclude a single line, have the the same number in
both places (e.g. 10-10, meaning line 10 only).

One of the numbers can be omitted.  When the first number is
omitted (e.g. -10), it means from the beginning of the file to
line 10. Likewise, when the second number is omitted (e.g. 10-),
it means from line 10 to the end of file."
  (let* ((path (org-element-property :path link))
         (search-option (org-element-property :search-option link))
         (type (org-element-property :type link))
         (entry-pos) (buf)
         (lines (plist-get plist :lines))
         (end-search-op (plist-get plist :end))
	 (noweb-chunk (plist-get plist :noweb-chunk))
         (thing-at-point (plist-get plist :thing-at-point))
         (thing-at-point (when thing-at-point
                           (make-symbol (cadr (split-string thing-at-point))))))
    (if (not (string= type "id")) (setq buf (find-file-noselect path))
      (let ((filename-pos (org-id-find path)))
        (setq buf (find-file-noselect (car filename-pos)))
        (setq entry-pos (cdr filename-pos))))
    (when buf
      (with-current-buffer buf
        (org-with-wide-buffer
         (let* ((start-pos (cond
                            (entry-pos)
                            ((when search-option
                               (save-excursion
				 (if noweb-chunk
				     (org-transclusion--goto-noweb-chunk-beginning search-option)
                                   (ignore-errors
                                     ;; FIXME `org-link-search' does not
                                     ;; return position when eithher
                                     ;; ::/regex/ or ::number is used
                                     (if (org-link-search search-option)
				       (line-beginning-position)))))))
                            ((point-min))))
                (bounds (when thing-at-point
                          (let ((count (if end-search-op
                                           (string-to-number end-search-op) 1)))
                            (save-excursion
                              (goto-char start-pos)
                              (back-to-indentation)
                              (org-transclusion--bounds-of-n-things-at-point thing-at-point count)))))
                (end-pos (cond ((when thing-at-point (cdr bounds)))
                               ((when end-search-op
                                  (save-excursion
                                    (ignore-errors
                                      ;; FIXME `org-link-search' does not
                                      ;; return position when either ::/regex/
                                      ;; or ::number is used
                                      (when (org-link-search end-search-op)
                                        (line-beginning-position))))))
			       ((when noweb-chunk
				    (goto-char (1+ start-pos))
				    (org-transclusion--goto-noweb-chunk-end)
				    (point)))))
                (range (when lines (split-string lines "-")))
                (lbeg (if range (string-to-number (car range))
                        0))
                (lend (if range (string-to-number (cadr range))
                        0))
                ;; This means beginning part of the range
                ;; can be mixed with search-option
                ;;; only positive number works
                (beg  (progn (goto-char (or start-pos (point-min)))
                             (when (> lbeg 0)(forward-line (1- lbeg)))
                             (point)))
                ;;; This `cond' means :end prop has priority over the end
                ;;; position of the range. They don't mix.
                (end (cond
		      ((when noweb-chunk
			 (org-transclusion--goto-noweb-chunk-:lines-end start-pos end-pos lend)
			 (point)))
                      ((when thing-at-point end-pos))
                      ((when (and end-pos (> end-pos beg))
                         end-pos))
                      ((if (zerop lend) (point-max)
                         (goto-char start-pos)
                         (forward-line (1- lend))
                         (end-of-line);; include the line
                         ;; Ensure to include the \n into the end point
                         (1+ (point))))))
                (content (buffer-substring-no-properties beg end)))
           (list :src-content content
                 :src-buf (current-buffer)
                 :src-beg beg
                 :src-end end)))))))

(defun org-transclusion--goto-noweb-chunk-beginning (chunk-name)
  "Go to the beginning of chunk CHUNK-NAME."
  (goto-char (point-min))
  (re-search-forward (format "<<%s>>=" chunk-name) nil t)
  (next-line)
  (line-beginning-position))

(defun org-transclusion--goto-noweb-chunk-end ()
  "Go to the end of the current chunk.
POINT shall be inside the current chunk."
  ;; A noweb chunk ends at the beginning of the next text chunk ("@")
  ;; or the beginning of the next code chunk ("<<.*>>=").
  (if (re-search-forward "^\\(?:[[:blank:]]*\n\\)*\\(?:@\\|<<.*?>>=\\)" nil t)
      (progn
	(goto-char (match-beginning 0))
	(line-beginning-position))
    ;; Else the chunk ends at the end of the buffer.
    (when (re-search-forward "\\(?:[[:blank:]\n]*\\)*\\'" nil t)
      (goto-char (match-beginning 0)))))

(defun org-transclusion--goto-noweb-chunk-:lines-end (start-pos end-pos lend)
  "Go to the end of the `:lines' range.
START-POS is the beginning of the chunk, END-POS the end of the chunk.
LEND is the end line of the `:lines' range."
  (if (eql lend 0) ; magic number 0 meaning end value of range is missing
      (goto-char end-pos)
    (goto-char start-pos)
    (forward-line lend)
    (when (> (point) end-pos)
	(goto-char end-pos))))

(defun org-transclusion-content-src-lines (link plist)
  "Return a list of payload from LINK and PLIST in a src-block.
This function is also able to transclude only a certain range of
lines with using :lines n-m property.  Refer to
`org-transclusion-content-range-of-lines' for how the notation
for the range works."
  (let* ((payload (org-transclusion-content-range-of-lines link plist))
         (src-lang (plist-get plist :src))
         (rest (plist-get plist :rest)))
    ;; Modify :src-content if applicable
    (when src-lang
      (setq payload
            (plist-put payload :src-content
                       (let ((src-content (plist-get payload :src-content)))
                         (concat
                          (format "#+begin_src %s" src-lang)
                          (when rest (format " %s" rest))
                          "\n"
                          (org-transclusion-ensure-newline src-content)
                          "#+end_src\n")))))
    ;; Return the payload either modified or unmodified
    payload))

(defun org-transclusion-keyword-value-lines (string)
  "It is a utility function used converting a keyword STRING to plist.
It is meant to be used by `org-transclusion-get-string-to-plist'.
It needs to be set in `org-transclusion-get-keyword-values-hook'.
Double qutations are optional \"1-10\"."
  (when (string-match ":lines +\\(\"?[0-9]*-[0-9]*\"?\\)" string)
    (list :lines (org-strip-quotes (match-string 1 string)))))

(defun org-transclusion-keyword-value-src (string)
  "It is a utility function used converting a keyword STRING to plist.
It is meant to be used by `org-transclusion-get-string-to-plist'.
It needs to be set in `org-transclusion-get-keyword-values-hook'.
Double qutations are optional :src \"python\".  The regex should
match a name of language that is one word (e.g. \"python\"), or
two words connected with a hyphen (e.g. \"emacs-lisp\"); however,
it does not match any name with two or more hyphens."
  (when (string-match ":src +\\(\"?\\w*-?\\w*\"?\\)" string)
    (list :src (org-strip-quotes (match-string 1 string)))))

(defun org-transclusion-keyword-value-rest (string)
  "It is a utility function used converting a keyword STRING to plist.
It is meant to be used by `org-transclusion-get-string-to-plist'.
It needs to be set in
`org-transclusion-get-keyword-values-hook'.
Double qutations are mandatory."
  (when (string-match ":rest +\"\\(.*\\)\"" string)
    (list :rest (org-strip-quotes (match-string 1 string)))))

(defun org-transclusion-keyword-value-end (string)
  "It is a utility function used converting a keyword STRING to plist.
It is meant to be used by `org-transclusion-get-string-to-plist'.
It needs to be set in `org-transclusion-get-keyword-values-hook'.
...
Double qutations are mandatory"
  (when (string-match ":end +\"\\(.*\\)\"" string)
    (list :end (org-strip-quotes (match-string 1 string)))))

(defun org-transclusion-keyword-value-noweb-chunk (string)
  "Convert keyword STRING to a plist."
  (when (string-match ":noweb-chunk" string)
    (list :noweb-chunk (org-strip-quotes (match-string 0 string)))))

(defun org-transclusion-keyword-plist-to-string-src-lines (plist)
  "Convert a keyword PLIST to a string.
This function is meant to be used as an extension for function
`org-transclusion-keyword-plist-to-string'.  Add it to the
abnormal hook
`org-transclusion-keyword-plist-to-string-functions'."
  (let ((lines (plist-get plist :lines))
        (src (plist-get plist :src))
        (rest (plist-get plist :rest))
        (end (plist-get plist :end))
	(noweb-chunk (plist-get plist :noweb-chunk))
        (thing-at-point (plist-get plist :thing-at-point)))
    (concat
     (when noweb-chunk ":noweb-chunk")
     (when lines (format " :lines %s" lines))
     (when src (format " :src %s" src))
     (when rest (format " :rest \"%s\"" rest))
     (when end (format " :end \"%s\"" end))
     (when thing-at-point (format " %s" thing-at-point)))))

(defun org-transclusion-src-lines-p (type)
  "Return non-nil when TYPE is \"src\" or \"lines\".
Return nil if neither."
  (or (string= type "src")
      (string= type "lines")))

(defun org-transclusion-open-source-marker-src-lines (type)
  "Return marker for `org-transclusion-open-source'.
Use TYPE to check relevance."
  (when (org-transclusion-src-lines-p type)
    (let ((ov (get-char-property (point)
                                 'org-transclusion-pair)))
      (move-marker (make-marker) (overlay-start ov) (overlay-buffer ov)))))

(defun org-transclusion-live-sync-buffers-src-lines (type)
  "Return cons cell of overlays for source and trasnclusion.
The cons cell to be returned is in this format:

    (src-ov . tc-ov)

This function uses TYPE to identify relevant files; it's meant
for non-Org text files including program source files."
  (when (org-transclusion-src-lines-p type)
    (cl-destructuring-bind
        (src-ov . tc-ov) (org-transclusion-live-sync-buffers-others-default nil)
      (save-mark-and-excursion
          (org-babel-mark-block)
          (let* ((src-ov-length (- (overlay-end src-ov) (overlay-start src-ov)))
                 (region-length (- (region-end) (region-beginning)))
                 (overlay-has-extra-newline (= 1 (- region-length src-ov-length)))
                 (newline-offset (if overlay-has-extra-newline 1 0)))
            (move-overlay tc-ov
                          (region-beginning)
                          (- (region-end) newline-offset))))
        (cons src-ov tc-ov))))

;;; Thing-at-point
(defun org-transclusion-keyword-value-thing-at-point (string)
  "It is a utility function used converting a keyword STRING to plist.
It is meant to be used by `org-transclusion-get-string-to-plist'.
It needs to be set in `org-transclusion-get-keyword-values-hook'.
Double qutations are optional :thing-at-point \"sexp\".  The regex should
match any valid elisp symbol (but please don't quote it)."
  (when (string-match "\\(:thing-at-point\\|:thingatpt\\) \\([[:alnum:][:punct:]]+\\)" string)
    (list :thing-at-point (org-strip-quotes (match-string 0 string)))))

(defun org-transclusion-content-format-src-lines (type content keyword-values)
  "Format text CONTENT from source before transcluding.
Return content modified (or unmodified, if not applicable).

This is the default one.  It only returns the content as is.

KEYWORD-VALUES is a plist of transclusion properties."
  (when (org-transclusion-src-lines-p type)
    (let ((content (org-transclusion-ensure-newline content)))
      (org-transclusion-content-format type content keyword-values))))

(defun org-transclusion-ensure-newline (str)
  (if (not (string-suffix-p "\n" str))
      (concat str "\n")
    str))

(provide 'org-transclusion-src-lines)
;;; org-transclusion-src-lines.el ends here<|MERGE_RESOLUTION|>--- conflicted
+++ resolved
@@ -17,7 +17,7 @@
 
 ;; Author: Noboru Ota <me@nobiot.com>
 ;; Created: 24 May 2021
-;; Last modified: 03 January 2025
+;; Last modified: 18 December 2025
 
 ;;; Commentary:
 ;;  This is an extension to `org-transclusion'.  When active, it adds features
@@ -35,38 +35,6 @@
 
 ;;;; Setting up the extension
 
-<<<<<<< HEAD
-;; Add a new transclusion type
-(add-hook 'org-transclusion-add-functions
-          #'org-transclusion-add-src-lines)
-;; Keyword values
-(add-hook 'org-transclusion-keyword-value-functions
-          #'org-transclusion-keyword-value-lines)
-(add-hook 'org-transclusion-keyword-value-functions
-          #'org-transclusion-keyword-value-src)
-(add-hook 'org-transclusion-keyword-value-functions
-          #'org-transclusion-keyword-value-rest)
-(add-hook 'org-transclusion-keyword-value-functions
-          #'org-transclusion-keyword-value-end)
-(add-hook 'org-transclusion-keyword-value-functions
-           #'org-transclusion-keyword-value-noweb-chunk)
-(add-hook 'org-transclusion-keyword-value-functions
-          #'org-transclusion-keyword-value-thing-at-point)
-;; plist back to string
-(add-hook 'org-transclusion-keyword-plist-to-string-functions
-          #'org-transclusion-keyword-plist-to-string-src-lines)
-
-;; Transclusion content formatting
-(add-hook 'org-transclusion-content-format-functions
-          #'org-transclusion-content-format-src-lines)
-
-;; Open source buffer
-(add-hook 'org-transclusion-open-source-marker-functions
-          #'org-transclusion-open-source-marker-src-lines)
-;; Live-sync
-(add-hook 'org-transclusion-live-sync-buffers-functions
-          #'org-transclusion-live-sync-buffers-src-lines)
-=======
 ;;;###autoload
 (define-minor-mode org-transclusion-src-lines-mode ()
   :lighter nil
@@ -88,6 +56,7 @@
            org-transclusion-keyword-value-src
            org-transclusion-keyword-value-rest
            org-transclusion-keyword-value-end
+           org-transclusion-keyword-value-noweb-chunk
            org-transclusion-keyword-value-thing-at-point))
    ;; plist back to string
    (cons 'org-transclusion-keyword-plist-to-string-functions
@@ -106,7 +75,6 @@
 \(*-functions\). CDR is either a symbol or list of symbols, which
 are names of functions to be called in the corresponding abnormal
 hook.")
->>>>>>> 44b63720
 
 ;;; Functions
 
@@ -172,7 +140,7 @@
          (entry-pos) (buf)
          (lines (plist-get plist :lines))
          (end-search-op (plist-get plist :end))
-	 (noweb-chunk (plist-get plist :noweb-chunk))
+         (noweb-chunk (plist-get plist :noweb-chunk))
          (thing-at-point (plist-get plist :thing-at-point))
          (thing-at-point (when thing-at-point
                            (make-symbol (cadr (split-string thing-at-point))))))
@@ -187,14 +155,14 @@
                             (entry-pos)
                             ((when search-option
                                (save-excursion
-				 (if noweb-chunk
-				     (org-transclusion--goto-noweb-chunk-beginning search-option)
+                                 (if noweb-chunk
+                                     (org-transclusion--goto-noweb-chunk-beginning search-option)
                                    (ignore-errors
                                      ;; FIXME `org-link-search' does not
                                      ;; return position when eithher
                                      ;; ::/regex/ or ::number is used
                                      (if (org-link-search search-option)
-				       (line-beginning-position)))))))
+                                       (line-beginning-position)))))))
                             ((point-min))))
                 (bounds (when thing-at-point
                           (let ((count (if end-search-op
@@ -212,10 +180,10 @@
                                       ;; or ::number is used
                                       (when (org-link-search end-search-op)
                                         (line-beginning-position))))))
-			       ((when noweb-chunk
-				    (goto-char (1+ start-pos))
-				    (org-transclusion--goto-noweb-chunk-end)
-				    (point)))))
+                               ((when noweb-chunk
+                                    (goto-char (1+ start-pos))
+                                    (org-transclusion--goto-noweb-chunk-end)
+                                    (point)))))
                 (range (when lines (split-string lines "-")))
                 (lbeg (if range (string-to-number (car range))
                         0))
@@ -230,9 +198,9 @@
                 ;;; This `cond' means :end prop has priority over the end
                 ;;; position of the range. They don't mix.
                 (end (cond
-		      ((when noweb-chunk
-			 (org-transclusion--goto-noweb-chunk-:lines-end start-pos end-pos lend)
-			 (point)))
+                      ((when noweb-chunk
+                         (org-transclusion--goto-noweb-chunk-:lines-end start-pos end-pos lend)
+                         (point)))
                       ((when thing-at-point end-pos))
                       ((when (and end-pos (> end-pos beg))
                          end-pos))
@@ -262,8 +230,8 @@
   ;; or the beginning of the next code chunk ("<<.*>>=").
   (if (re-search-forward "^\\(?:[[:blank:]]*\n\\)*\\(?:@\\|<<.*?>>=\\)" nil t)
       (progn
-	(goto-char (match-beginning 0))
-	(line-beginning-position))
+        (goto-char (match-beginning 0))
+        (line-beginning-position))
     ;; Else the chunk ends at the end of the buffer.
     (when (re-search-forward "\\(?:[[:blank:]\n]*\\)*\\'" nil t)
       (goto-char (match-beginning 0)))))
@@ -277,7 +245,7 @@
     (goto-char start-pos)
     (forward-line lend)
     (when (> (point) end-pos)
-	(goto-char end-pos))))
+        (goto-char end-pos))))
 
 (defun org-transclusion-content-src-lines (link plist)
   "Return a list of payload from LINK and PLIST in a src-block.
@@ -354,7 +322,7 @@
         (src (plist-get plist :src))
         (rest (plist-get plist :rest))
         (end (plist-get plist :end))
-	(noweb-chunk (plist-get plist :noweb-chunk))
+        (noweb-chunk (plist-get plist :noweb-chunk))
         (thing-at-point (plist-get plist :thing-at-point)))
     (concat
      (when noweb-chunk ":noweb-chunk")
